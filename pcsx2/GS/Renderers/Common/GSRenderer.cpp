// SPDX-FileCopyrightText: 2002-2023 PCSX2 Dev Team
// SPDX-License-Identifier: LGPL-3.0+

#include "ImGui/FullscreenUI.h"
#include "ImGui/ImGuiManager.h"
#include "GS/Renderers/Common/GSRenderer.h"
#include "GS/GSCapture.h"
#include "GS/GSDump.h"
#include "GS/GSGL.h"
#include "GS/GSPerfMon.h"
#include "GS/GSUtil.h"
#include "GSDumpReplayer.h"
#include "Host.h"
#include "PerformanceMetrics.h"
#include "pcsx2/Config.h"
#include "VMManager.h"

#include "common/FileSystem.h"
#include "common/Image.h"
#include "common/Path.h"
#include "common/StringUtil.h"
#include "common/Timer.h"

#include "fmt/core.h"
#include "IconsFontAwesome5.h"

#include <algorithm>
#include <array>
#include <deque>
#include <thread>
#include <mutex>

<<<<<<< HEAD

u8 FRAME_BUFFER_COPY[512 * 448 * 4];
int FRAME_BUFFER_COPY_ACTIVE = 0;
GSTexture* FRAME_BUFFER_RT_TEXTURE;
=======
static void DumpGSPrivRegs(const GSPrivRegSet& r, const std::string& filename);
>>>>>>> 61aef9c9

static constexpr std::array<PresentShader, 8> s_tv_shader_indices = {
	PresentShader::COPY, PresentShader::SCANLINE,
	PresentShader::DIAGONAL_FILTER, PresentShader::TRIANGULAR_FILTER,
	PresentShader::COMPLEX_FILTER, PresentShader::LOTTES_FILTER,
	PresentShader::SUPERSAMPLE_4xRGSS, PresentShader::SUPERSAMPLE_AUTO};

static std::deque<std::thread> s_screenshot_threads;
static std::mutex s_screenshot_threads_mutex;

std::unique_ptr<GSRenderer> g_gs_renderer;

// Since we read this on the EE thread, we can't put it in the renderer, because
// we might be switching while the other thread reads it.
static GSVector4 s_last_draw_rect;

// Last time we reset the renderer due to a GPU crash, if any.
static Common::Timer::Value s_last_gpu_reset_time;

// Screen alignment
static GSDisplayAlignment s_display_alignment = GSDisplayAlignment::Center;

GSRenderer::GSRenderer()
	: m_shader_time_start(Common::Timer::GetCurrentValue())
{
	s_last_draw_rect = GSVector4::zero();
	FRAME_BUFFER_RT_TEXTURE = g_gs_device->CreateRenderTarget(512, 448, GSTexture::Format::Color, false);
}

GSRenderer::~GSRenderer() = default;

void GSRenderer::Reset(bool hardware_reset)
{
	// Clear the current display texture.
	if (hardware_reset)
		g_gs_device->ClearCurrent();

	GSState::Reset(hardware_reset);
}

void GSRenderer::Destroy()
{
	GSCapture::EndCapture();
}

void GSRenderer::PurgePool()
{
	g_gs_device->PurgePool();
}

void GSRenderer::UpdateRenderFixes()
{
}

bool GSRenderer::Merge(int field)
{
	GSVector2i fs(0, 0);
	GSTexture* tex[3] = { nullptr, nullptr, nullptr };
	float tex_scale[3] = { 0.0f, 0.0f, 0.0f };
	int y_offset[3] = { 0, 0, 0 };
	const bool feedback_merge = m_regs->EXTWRITE.WRITE == 1;

	PCRTCDisplays.SetVideoMode(GetVideoMode());
	PCRTCDisplays.EnableDisplays(m_regs->PMODE, m_regs->SMODE2, isReallyInterlaced());
	PCRTCDisplays.CheckSameSource();

	if (!PCRTCDisplays.PCRTCDisplays[0].enabled && !PCRTCDisplays.PCRTCDisplays[1].enabled)
		return false;

	// Need to do this here, if the user has Anti-Blur enabled, these offsets can get wiped out/changed.
	const bool game_deinterlacing = (m_regs->DISP[0].DISPFB.DBY != PCRTCDisplays.PCRTCDisplays[0].prevFramebufferReg.DBY) !=
									(m_regs->DISP[1].DISPFB.DBY != PCRTCDisplays.PCRTCDisplays[1].prevFramebufferReg.DBY);

	PCRTCDisplays.SetRects(0, m_regs->DISP[0].DISPLAY, m_regs->DISP[0].DISPFB);
	PCRTCDisplays.SetRects(1, m_regs->DISP[1].DISPLAY, m_regs->DISP[1].DISPFB);
	PCRTCDisplays.CalculateDisplayOffset(m_scanmask_used);
	PCRTCDisplays.CalculateFramebufferOffset(m_scanmask_used);

	// Only need to check the right/bottom on software renderer, hardware always gets the full texture then cuts a bit out later.
	if (PCRTCDisplays.FrameRectMatch() && !PCRTCDisplays.FrameWrap() && !feedback_merge)
	{
		tex[0] = GetOutput(-1, tex_scale[0], y_offset[0]);
		tex[1] = tex[0]; // saves one texture fetch
		y_offset[1] = y_offset[0];
		tex_scale[1] = tex_scale[0];
	}
	else
	{
		if (PCRTCDisplays.PCRTCDisplays[0].enabled)
			tex[0] = GetOutput(0, tex_scale[0], y_offset[0]);
		if (PCRTCDisplays.PCRTCDisplays[1].enabled)
			tex[1] = GetOutput(1, tex_scale[1], y_offset[1]);
		if (feedback_merge)
			tex[2] = GetFeedbackOutput(tex_scale[2]);
	}

	if (!tex[0] && !tex[1])
		return false;

	s_n++;

	GSVector4 src_gs_read[2];
	GSVector4 dst[3];

	// Use offset for bob deinterlacing always, extra offset added later for FFMD mode.
	const bool scanmask_frame = m_scanmask_used && abs(PCRTCDisplays.PCRTCDisplays[0].displayRect.y - PCRTCDisplays.PCRTCDisplays[1].displayRect.y) != 1;
	int field2 = 0;
	int mode = 3; // If the game is manually deinterlacing then we need to bob (if we want to get away with no deinterlacing).
	bool is_bob = GSConfig.InterlaceMode == GSInterlaceMode::BobTFF || GSConfig.InterlaceMode == GSInterlaceMode::BobBFF;

	// FFMD (half frames) requires blend deinterlacing, so automatically use that. Same when SCANMSK is used but not blended in the merge circuit (Alpine Racer 3).
	if (GSConfig.InterlaceMode != GSInterlaceMode::Automatic || (!m_regs->SMODE2.FFMD && !scanmask_frame))
	{
		// If the game is offsetting each frame itself and we're using full height buffers, we can offset this with Bob.
		if (game_deinterlacing && !scanmask_frame && GSConfig.InterlaceMode == GSInterlaceMode::Automatic)
		{
			mode = 1; // Bob.
			is_bob = true;
		}
		else
		{
			field2 = ((static_cast<int>(GSConfig.InterlaceMode) - 2) & 1);
			mode = ((static_cast<int>(GSConfig.InterlaceMode) - 2) >> 1);
		}
	}

	for (int i = 0; i < 2; i++)
	{
		 const GSPCRTCRegs::PCRTCDisplay& curCircuit = PCRTCDisplays.PCRTCDisplays[i];

		if (!curCircuit.enabled || !tex[i])
			continue;

		const GSVector4 scale = GSVector4(tex_scale[i]);

		// dst is the final destination rect with offset on the screen.
		dst[i] = scale * GSVector4(curCircuit.displayRect);

		// src_gs_read is the size which we're really reading from GS memory.
		src_gs_read[i] = ((GSVector4(curCircuit.framebufferRect) + GSVector4(0, y_offset[i], 0, y_offset[i])) * scale) / GSVector4(tex[i]->GetSize()).xyxy();
		
		float interlace_offset = 0.0f;
		if (isReallyInterlaced() && m_regs->SMODE2.FFMD && !is_bob && !GSConfig.DisableInterlaceOffset && GSConfig.InterlaceMode != GSInterlaceMode::Off)
		{
			interlace_offset = (scale.y) * static_cast<float>(field ^ field2);
		}
		// Scanmask frame offsets. It's gross, I'm sorry but it sucks.
		if (m_scanmask_used)
		{
			int displayIntOffset = PCRTCDisplays.PCRTCDisplays[i].displayRect.y - PCRTCDisplays.PCRTCDisplays[1 - i].displayRect.y;
			
			if (displayIntOffset > 0)
			{
				displayIntOffset &= 1;
				dst[i].y -= displayIntOffset * scale.y;
				dst[i].w -= displayIntOffset * scale.y;
				interlace_offset += displayIntOffset;
			}
		}

		dst[i] += GSVector4(0.0f, interlace_offset, 0.0f, interlace_offset);
	}

	if (feedback_merge && tex[2])
	{
		const GSVector4 scale = GSVector4(tex_scale[2]);
		GSVector4i feedback_rect;

		feedback_rect.left = m_regs->EXTBUF.WDX;
		feedback_rect.right = feedback_rect.left + ((m_regs->EXTDATA.WW + 1) / ((m_regs->EXTDATA.SMPH - m_regs->DISP[m_regs->EXTBUF.FBIN].DISPLAY.MAGH) + 1));
		feedback_rect.top = m_regs->EXTBUF.WDY;
		feedback_rect.bottom = ((m_regs->EXTDATA.WH + 1) * (2 - m_regs->EXTBUF.WFFMD)) / ((m_regs->EXTDATA.SMPV - m_regs->DISP[m_regs->EXTBUF.FBIN].DISPLAY.MAGV) + 1);

		dst[2] = GSVector4(scale * GSVector4(feedback_rect.rsize()));
	}

	const GSVector2i resolution = PCRTCDisplays.GetResolution();
	fs = GSVector2i(static_cast<int>(static_cast<float>(resolution.x) * GetUpscaleMultiplier()),
		static_cast<int>(static_cast<float>(resolution.y) * GetUpscaleMultiplier()));

	m_real_size = GSVector2i(fs.x, fs.y);

	if ((tex[0] == tex[1]) && (src_gs_read[0] == src_gs_read[1]).alltrue() && (dst[0] == dst[1]).alltrue() &&
		(PCRTCDisplays.PCRTCDisplays[0].displayRect == PCRTCDisplays.PCRTCDisplays[1].displayRect).alltrue() &&
		(PCRTCDisplays.PCRTCDisplays[0].framebufferRect == PCRTCDisplays.PCRTCDisplays[1].framebufferRect).alltrue() &&
		!feedback_merge && !m_regs->PMODE.SLBG)
	{
		// the two outputs are identical, skip drawing one of them (the one that is alpha blended)
		tex[0] = nullptr;
	}

	const u32 c = (m_regs->BGCOLOR.U32[0] & 0x00FFFFFFu) | (m_regs->PMODE.ALP << 24);
	g_gs_device->Merge(tex, src_gs_read, dst, fs, m_regs->PMODE, m_regs->EXTBUF, c);

	if (isReallyInterlaced() && GSConfig.InterlaceMode != GSInterlaceMode::Off)
	{
		const float offset = is_bob ? (tex[1] ? tex_scale[1] : tex_scale[0]) : 0.0f;

		g_gs_device->Interlace(fs, field ^ field2, mode, offset);
	}

	if (GSConfig.ShadeBoost)
		g_gs_device->ShadeBoost();

	if (GSConfig.FXAA)
		g_gs_device->FXAA();

	// Sharpens biinear at lower resolutions, almost nearest but with more uniform pixels.
	if (GSConfig.LinearPresent == GSPostBilinearMode::BilinearSharp && (g_gs_device->GetWindowWidth() > fs.x || g_gs_device->GetWindowHeight() > fs.y))
	{
		g_gs_device->Resize(g_gs_device->GetWindowWidth(), g_gs_device->GetWindowHeight());
	}

	if (m_scanmask_used)
		m_scanmask_used--;

	return true;
}

GSVector2i GSRenderer::GetInternalResolution()
{
	return m_real_size;
}

float GSRenderer::GetModXYOffset()
{
	float mod_xy = 0.0f;

	if (GSConfig.UserHacks_HalfPixelOffset == GSHalfPixelOffset::Normal)
	{
		mod_xy = GetUpscaleMultiplier();
		switch (static_cast<int>(std::round(mod_xy)))
		{
			case 2: case 4: case 6: case 8: mod_xy += 0.2f; break;
			case 3: case 7:                 mod_xy += 0.1f; break;
			case 5:                         mod_xy += 0.3f; break;
			default:                        mod_xy = 0.0f; break;
		}
	}

	return mod_xy;
}

static float GetCurrentAspectRatioFloat(bool is_progressive)
{
	static constexpr std::array<float, static_cast<size_t>(AspectRatioType::MaxCount) + 1> ars = {{4.0f / 3.0f, 4.0f / 3.0f, 4.0f / 3.0f, 16.0f / 9.0f, 3.0f / 2.0f}};
	return ars[static_cast<u32>(GSConfig.AspectRatio) + (3u * (is_progressive && GSConfig.AspectRatio == AspectRatioType::RAuto4_3_3_2))];
}

static GSVector4 CalculateDrawDstRect(s32 window_width, s32 window_height, const GSVector4i& src_rect, const GSVector2i& src_size, GSDisplayAlignment alignment, bool flip_y, bool is_progressive)
{
	const float f_width = static_cast<float>(window_width);
	const float f_height = static_cast<float>(window_height);
	const float clientAr = f_width / f_height;

	float targetAr = clientAr;
	if (EmuConfig.CurrentAspectRatio == AspectRatioType::RAuto4_3_3_2)
	{
		if (is_progressive)
			targetAr = 3.0f / 2.0f;
		else
			targetAr = 4.0f / 3.0f;
	}
	else if (EmuConfig.CurrentAspectRatio == AspectRatioType::R4_3)
	{
		targetAr = 4.0f / 3.0f;
	}
	else if (EmuConfig.CurrentAspectRatio == AspectRatioType::R16_9)
		targetAr = 16.0f / 9.0f;

	const float crop_adjust = (static_cast<float>(src_rect.width()) / static_cast<float>(src_size.x)) /
		(static_cast<float>(src_rect.height()) / static_cast<float>(src_size.y));

	const double arr = (targetAr * crop_adjust) / clientAr;
	float target_width = f_width;
	float target_height = f_height;
	if (arr < 1)
		target_width = std::floor(f_width * arr + 0.5f);
	else if (arr > 1)
		target_height = std::floor(f_height / arr + 0.5f);

	target_height *= GSConfig.StretchY / 100.0f;

	if (GSConfig.IntegerScaling)
	{
		// make target width/height an integer multiple of the texture width/height
		float t_width = static_cast<double>(src_rect.width());
		float t_height = static_cast<double>(src_rect.height());

		// If using Bilinear (Shape) the image will be prescaled to larger than the window, so we need to unscale it.
		if (GSConfig.LinearPresent == GSPostBilinearMode::BilinearSharp && src_rect.width() > 0 && src_rect.height() > 0)
		{
			const GSVector2i resolution = g_gs_renderer->PCRTCDisplays.GetResolution();
			const GSVector2i fs = GSVector2i(static_cast<int>(static_cast<float>(resolution.x) * g_gs_renderer->GetUpscaleMultiplier()),
				static_cast<int>(static_cast<float>(resolution.y) * g_gs_renderer->GetUpscaleMultiplier()));

			if (g_gs_device->GetWindowWidth() > fs.x || g_gs_device->GetWindowHeight() > fs.y)
			{
				t_width *= static_cast<float>(fs.x) / src_rect.width();
				t_height *= static_cast<float>(fs.y) / src_rect.height();
			}
		}

		float scale;
		if ((t_width / t_height) >= 1.0)
			scale = target_width / t_width;
		else
			scale = target_height / t_height;

		if (scale > 1.0)
		{
			const float adjust = std::floor(scale) / scale;
			target_width = target_width * adjust;
			target_height = target_height * adjust;
		}
	}

	float target_x, target_y;
	if (target_width >= f_width)
	{
		target_x = -((target_width - f_width) * 0.5f);
	}
	else
	{
		switch (alignment)
		{
			case GSDisplayAlignment::Center:
				target_x = (f_width - target_width) * 0.5f;
				break;
			case GSDisplayAlignment::RightOrBottom:
				target_x = (f_width - target_width);
				break;
			case GSDisplayAlignment::LeftOrTop:
			default:
				target_x = 0.0f;
				break;
		}
	}
	if (target_height >= f_height)
	{
		target_y = -((target_height - f_height) * 0.5f);
	}
	else
	{
		switch (alignment)
		{
			case GSDisplayAlignment::Center:
				target_y = (f_height - target_height) * 0.5f;
				break;
			case GSDisplayAlignment::RightOrBottom:
				target_y = (f_height - target_height);
				break;
			case GSDisplayAlignment::LeftOrTop:
			default:
				target_y = 0.0f;
				break;
		}
	}

	GSVector4 ret(target_x, target_y, target_x + target_width, target_y + target_height);

	if (flip_y)
	{
		const float height = ret.w - ret.y;
		ret.y = static_cast<float>(window_height) - ret.w;
		ret.w = ret.y + height;
	}

	return ret;
}

static GSVector4i CalculateDrawSrcRect(const GSTexture* src)
{
	const float upscale = GSConfig.UpscaleMultiplier;
	const GSVector2i size(src->GetSize());
	const int left = static_cast<int>(static_cast<float>(GSConfig.Crop[0]) * upscale);
	const int top = static_cast<int>(static_cast<float>(GSConfig.Crop[1]) * upscale);
	const int right =  size.x - static_cast<int>(static_cast<float>(GSConfig.Crop[2]) * upscale);
	const int bottom = size.y - static_cast<int>(static_cast<float>(GSConfig.Crop[3]) * upscale);
	return GSVector4i(left, top, right, bottom);
}

static const char* GetScreenshotSuffix()
{
	static constexpr const char* suffixes[static_cast<u8>(GSScreenshotFormat::Count)] = {
		"png", "jpg"};
	return suffixes[static_cast<u8>(GSConfig.ScreenshotFormat)];
}

static void CompressAndWriteScreenshot(std::string filename, u32 width, u32 height, std::vector<u32> pixels)
{
	Common::RGBA8Image image;
	image.SetPixels(width, height, std::move(pixels));

	std::string key(fmt::format("GSScreenshot_{}", filename));

	if (!GSDumpReplayer::IsRunner())
	{
		Host::AddIconOSDMessage(key, ICON_FA_CAMERA,
			fmt::format(TRANSLATE_FS("GS", "Saving screenshot to '{}'."), Path::GetFileName(filename)), 60.0f);
	}

	// maybe std::async would be better here.. but it's definitely worth threading, large screenshots take a while to compress.
	std::unique_lock lock(s_screenshot_threads_mutex);
	s_screenshot_threads.emplace_back([key = std::move(key), filename = std::move(filename), image = std::move(image),
										  quality = GSConfig.ScreenshotQuality]() {
		if (image.SaveToFile(filename.c_str(), quality))
		{
			if (!GSDumpReplayer::IsRunner())
			{
				Host::AddIconOSDMessage(std::move(key), ICON_FA_CAMERA,
					fmt::format(TRANSLATE_FS("GS", "Saved screenshot to '{}'."), Path::GetFileName(filename)),
					Host::OSD_INFO_DURATION);
			}
		}
		else
		{
			Host::AddIconOSDMessage(std::move(key), ICON_FA_CAMERA,
				fmt::format(TRANSLATE_FS("GS", "Failed to save screenshot to '{}'."), Path::GetFileName(filename),
					Host::OSD_ERROR_DURATION));
		}

		// remove ourselves from the list, if the GS thread is waiting for us, we won't be in there
		const auto this_id = std::this_thread::get_id();
		std::unique_lock lock(s_screenshot_threads_mutex);
		for (auto it = s_screenshot_threads.begin(); it != s_screenshot_threads.end(); ++it)
		{
			if (it->get_id() == this_id)
			{
				it->detach();
				s_screenshot_threads.erase(it);
				break;
			}
		}
	});
}

void GSJoinSnapshotThreads()
{
	std::unique_lock lock(s_screenshot_threads_mutex);
	while (!s_screenshot_threads.empty())
	{
		std::thread save_thread(std::move(s_screenshot_threads.front()));
		s_screenshot_threads.pop_front();
		lock.unlock();
		save_thread.join();
		lock.lock();
	}
}

bool GSRenderer::BeginPresentFrame(bool frame_skip)
{
	Host::BeginPresentFrame();

	const GSDevice::PresentResult res = g_gs_device->BeginPresent(frame_skip);
	if (res == GSDevice::PresentResult::FrameSkipped)
	{
		// If we're skipping a frame, we need to reset imgui's state, since
		// we won't be calling EndPresentFrame().
		ImGuiManager::SkipFrame();
		return false;
	}
	else if (res == GSDevice::PresentResult::OK)
	{
		// All good!
		return true;
	}

	// If we're constantly crashing on something in particular, we don't want to end up in an
	// endless reset loop.. that'd probably end up leaking memory and/or crashing us for other
	// reasons. So just abort in such case.
	const Common::Timer::Value current_time = Common::Timer::GetCurrentValue();
	if (s_last_gpu_reset_time != 0 &&
		Common::Timer::ConvertValueToSeconds(current_time - s_last_gpu_reset_time) < 15.0f)
	{
		pxFailRel("Host GPU lost too many times, device is probably completely wedged.");
	}
	s_last_gpu_reset_time = current_time;

	// Device lost, something went really bad.
	// Let's just toss out everything, and try to hobble on.
	if (!GSreopen(true, GSGetCurrentRenderer(), std::nullopt))
	{
		pxFailRel("Failed to recreate GS device after loss.");
		return false;
	}

	// First frame after reopening is definitely going to be trash, so skip it.
	Host::AddIconOSDMessage("GSDeviceLost", ICON_FA_EXCLAMATION_TRIANGLE,
		TRANSLATE_SV("GS", "Host GPU device encountered an error and was recovered. This may have broken rendering."),
		Host::OSD_CRITICAL_ERROR_DURATION);
	return false;
}

void GSRenderer::EndPresentFrame()
{
	if (GSDumpReplayer::IsReplayingDump())
		GSDumpReplayer::RenderUI();

	FullscreenUI::Render();
	ImGuiManager::RenderOSD();
	g_gs_device->EndPresent();
	ImGuiManager::NewFrame();
}

void GSRenderer::VSync(u32 field, bool registers_written, bool idle_frame)
{
	if (GSConfig.DumpGSData && s_n >= GSConfig.SaveN)
	{
		DumpGSPrivRegs(*m_regs, GetDrawDumpPath("vsync_%05d_f%lld_gs_reg.txt", s_n, g_perfmon.GetFrame()));
	}

	const int fb_sprite_blits = g_perfmon.GetDisplayFramebufferSpriteBlits();
	const bool fb_sprite_frame = (fb_sprite_blits > 0);

	bool skip_frame = false;
	if (GSConfig.SkipDuplicateFrames && !GSCapture::IsCapturingVideo())
	{
		bool is_unique_frame;
		switch (PerformanceMetrics::GetInternalFPSMethod())
		{
		case PerformanceMetrics::InternalFPSMethod::GSPrivilegedRegister:
			is_unique_frame = registers_written;
			break;
		case PerformanceMetrics::InternalFPSMethod::DISPFBBlit:
			is_unique_frame = fb_sprite_frame;
			break;
		default:
			is_unique_frame = true;
			break;
		}

		if (!is_unique_frame && m_skipped_duplicate_frames < MAX_SKIPPED_DUPLICATE_FRAMES)
		{
			m_skipped_duplicate_frames++;
			skip_frame = true;
		}
		else
		{
			m_skipped_duplicate_frames = 0;
		}
	}

	const bool blank_frame = !Merge(field);

	m_last_draw_n = s_n;
	m_last_transfer_n = s_transfer_n;

	if (skip_frame)
	{
		if (BeginPresentFrame(true))
			EndPresentFrame();

		PerformanceMetrics::Update(registers_written, fb_sprite_frame, true);
		return;
	}

	if (!idle_frame)
		g_gs_device->AgePool();


	g_perfmon.EndFrame(idle_frame);

	if ((g_perfmon.GetFrame() & 0x1f) == 0)
		g_perfmon.Update();

	// Little bit ugly, but we can't do CAS inside the render pass.
	GSVector4i src_rect;
	GSVector4 src_uv, draw_rect;
	GSTexture* current = g_gs_device->GetCurrent();
	if (current && !blank_frame)
	{
		src_rect = CalculateDrawSrcRect(current);
		src_uv = GSVector4(src_rect) / GSVector4(current->GetSize()).xyxy();
		draw_rect = CalculateDrawDstRect(g_gs_device->GetWindowWidth(), g_gs_device->GetWindowHeight(),
			src_rect, current->GetSize(), s_display_alignment, g_gs_device->UsesLowerLeftOrigin(),
			GetVideoMode() == GSVideoMode::SDTV_480P);
		s_last_draw_rect = draw_rect;

		if (GSConfig.CASMode != GSCASMode::Disabled)
		{
			static bool cas_log_once = false;
			if (g_gs_device->Features().cas_sharpening)
			{
				// sharpen only if the IR is higher than the display resolution
				const bool sharpen_only = (GSConfig.CASMode == GSCASMode::SharpenOnly ||
										   (current->GetWidth() > g_gs_device->GetWindowWidth() &&
											   current->GetHeight() > g_gs_device->GetWindowHeight()));
				g_gs_device->CAS(current, src_rect, src_uv, draw_rect, sharpen_only);
			}
			else if (!cas_log_once)
			{
				Host::AddIconOSDMessage("CASUnsupported", ICON_FA_EXCLAMATION_TRIANGLE,
					TRANSLATE_SV("GS",
						"CAS is not available, your graphics driver does not support the required functionality."),
					10.0f);
				cas_log_once = true;
			}
		}
	}

	if (BeginPresentFrame(false))
	{
		if (current && !blank_frame)
		{
			const u64 current_time = Common::Timer::GetCurrentValue();
			const float shader_time = static_cast<float>(Common::Timer::ConvertValueToSeconds(current_time - m_shader_time_start));

			g_gs_device->PresentRect(current, src_uv, nullptr, draw_rect,
				s_tv_shader_indices[GSConfig.TVShader], shader_time, GSConfig.LinearPresent != GSPostBilinearMode::Off);
		}

		EndPresentFrame();

		if (GSConfig.OsdShowGPU)
			PerformanceMetrics::OnGPUPresent(g_gs_device->GetAndResetAccumulatedGPUTime());
	}

	PerformanceMetrics::Update(registers_written, fb_sprite_frame, false);

	// snapshot
	if (!m_snapshot.empty())
	{
		u32 screenshot_width, screenshot_height;
		std::vector<u32> screenshot_pixels;

		if (!m_dump && m_dump_frames > 0)
		{
			if (GSConfig.UserHacks_ReadTCOnClose)
				ReadbackTextureCache();

			freezeData fd = {0, nullptr};
			Freeze(&fd, true);
			fd.data = new u8[fd.size];
			Freeze(&fd, false);

			// keep the screenshot relatively small so we don't bloat the dump
			static constexpr u32 DUMP_SCREENSHOT_WIDTH = 640;
			static constexpr u32 DUMP_SCREENSHOT_HEIGHT = 480;
			SaveSnapshotToMemory(DUMP_SCREENSHOT_WIDTH, DUMP_SCREENSHOT_HEIGHT, true, false,
				&screenshot_width, &screenshot_height, &screenshot_pixels);

			std::string_view compression_str;
			if (GSConfig.GSDumpCompression == GSDumpCompressionMethod::Uncompressed)
			{
				m_dump = std::unique_ptr<GSDumpBase>(new GSDumpUncompressed(m_snapshot, VMManager::GetDiscSerial(),
					VMManager::GetDiscCRC(), screenshot_width, screenshot_height,
					screenshot_pixels.empty() ? nullptr : screenshot_pixels.data(), fd, m_regs));
				compression_str = TRANSLATE_SV("GS", "with no compression");
			}
			else if (GSConfig.GSDumpCompression == GSDumpCompressionMethod::LZMA)
			{
				m_dump = std::unique_ptr<GSDumpBase>(
					new GSDumpXz(m_snapshot, VMManager::GetDiscSerial(), VMManager::GetDiscCRC(), screenshot_width,
						screenshot_height, screenshot_pixels.empty() ? nullptr : screenshot_pixels.data(), fd, m_regs));
				compression_str = TRANSLATE_SV("GS", "with LZMA compression");
			}
			else
			{
				m_dump = std::unique_ptr<GSDumpBase>(
					new GSDumpZst(m_snapshot, VMManager::GetDiscSerial(), VMManager::GetDiscCRC(), screenshot_width,
						screenshot_height, screenshot_pixels.empty() ? nullptr : screenshot_pixels.data(), fd, m_regs));
				compression_str = TRANSLATE_SV("GS", "with Zstandard compression");
			}

			delete[] fd.data;

			Host::AddKeyedOSDMessage("GSDump",
				fmt::format(TRANSLATE_FS("GS", "Saving {0} GS dump {1} to '{2}'"),
					(m_dump_frames == 1) ? TRANSLATE_SV("GS", "single frame") : TRANSLATE_SV("GS", "multi-frame"), compression_str,
					Path::GetFileName(m_dump->GetPath())),
				Host::OSD_INFO_DURATION);
		}

		const bool internal_resolution = (GSConfig.ScreenshotSize >= GSScreenshotSize::InternalResolution);
		const bool aspect_correct = (GSConfig.ScreenshotSize != GSScreenshotSize::InternalResolutionUncorrected);

		if (g_gs_device->GetCurrent() && SaveSnapshotToMemory(
			internal_resolution ? 0 : g_gs_device->GetWindowWidth(),
			internal_resolution ? 0 : g_gs_device->GetWindowHeight(),
			aspect_correct, true,
			&screenshot_width, &screenshot_height, &screenshot_pixels))
		{
			CompressAndWriteScreenshot(fmt::format("{}.{}", m_snapshot, GetScreenshotSuffix()),
				screenshot_width, screenshot_height, std::move(screenshot_pixels));
		}
		else
		{
			Host::AddIconOSDMessage("GSScreenshot", ICON_FA_CAMERA,
				TRANSLATE_SV("GS", "Failed to render/download screenshot."), Host::OSD_ERROR_DURATION);
		}

		m_snapshot = {};
	}
	else if (m_dump)
	{
		const bool last = (m_dump_frames == 0);
		if (m_dump->VSync(field, last, m_regs))
		{
			Host::AddKeyedOSDMessage("GSDump",
				fmt::format(TRANSLATE_FS("GS", "Saved GS dump to '{}'."), Path::GetFileName(m_dump->GetPath())),
				Host::OSD_INFO_DURATION);
			m_dump.reset();
		}
		else if (!last)
		{
			m_dump_frames--;
		}
	}

	// capture
	if (GSCapture::IsCapturingVideo())
	{
		const GSVector2i size = GSCapture::GetSize();
		if (GSTexture* current = g_gs_device->GetCurrent())
		{
			// TODO: Maybe avoid this copy in the future? We can use swscale to fix it up on the dumping thread..
			if (current->GetSize() != size)
			{
				GSTexture* temp = g_gs_device->CreateRenderTarget(size.x, size.y, GSTexture::Format::Color, false);
				if (temp)
				{
					g_gs_device->StretchRect(current, temp, GSVector4(0, 0, size.x, size.y));
					GSCapture::DeliverVideoFrame(temp);
					g_gs_device->Recycle(temp);
				}
			}
			else
			{
				GSCapture::DeliverVideoFrame(current);
			}
		}
		else
		{
			// Bit janky, but unless we want to make variable frame rate files, we need to deliver *a* frame to
			// the video file, so just grab a blank RT.
			GSTexture* temp = g_gs_device->CreateRenderTarget(size.x, size.y, GSTexture::Format::Color, true);
			if (temp)
			{
				GSCapture::DeliverVideoFrame(temp);
				g_gs_device->Recycle(temp);
			}
		}
	}
	else if (FRAME_BUFFER_COPY_ACTIVE > 0)
	{
		if (current)
		{
			// We're not expecting screenshots to be fast, so just allocate a download texture on demand.
			if (FRAME_BUFFER_RT_TEXTURE)
			{
				std::unique_ptr<GSDownloadTexture> dl(g_gs_device->CreateDownloadTexture(512, 448, GSTexture::Format::Color));
				if (dl)
				{
					const GSVector4i rc(0, 0, 512, 448);
					g_gs_device->StretchRect(current, src_uv, FRAME_BUFFER_RT_TEXTURE, GSVector4(rc), ShaderConvert::TRANSPARENCY_FILTER);
					dl->CopyFromTexture(rc, FRAME_BUFFER_RT_TEXTURE, rc, 0);
					dl->Flush();

					if (dl->Map(rc))
					{
						const int w = 512;
						const int h = 448;
						u8* dst = (u8*)FRAME_BUFFER_COPY;
						u8* src = (u8*)dl->GetMapPointer();
						int dstpitch = w * 4;
						int srcpitch = dl->GetMapPitch();

						dst += dstpitch * (h - 1);
						dstpitch = -dstpitch;

						for (int j = 0; j < h; j++, dst += dstpitch, src += srcpitch)
						{
							if (!g_gs_device->IsRBSwapped())
							{
								GSVector4i* s = (GSVector4i*)src;
								GSVector4i* d = (GSVector4i*)dst;

								GSVector4i mask(2, 1, 0, 3, 6, 5, 4, 7, 10, 9, 8, 11, 14, 13, 12, 15);

								for (int i = 0, w4 = w >> 2; i < w4; i++)
								{
									d[i] = s[i].shuffle8(mask);
								}
							}
							else
							{
								memcpy(dst, src, w * 4);
							}
						}
					}
				}
			}
		}

		FRAME_BUFFER_COPY_ACTIVE--;
	}
}

void GSRenderer::QueueSnapshot(const std::string& path, u32 gsdump_frames)
{
	if (!m_snapshot.empty())
		return;

	// Allows for providing a complete path
	if (path.size() > 4 && StringUtil::EndsWithNoCase(path, ".png"))
	{
		m_snapshot = path.substr(0, path.size() - 4);
	}
	else
	{
		m_snapshot = GSGetBaseSnapshotFilename();
	}

	// this is really gross, but wx we get the snapshot request after shift...
	m_dump_frames = gsdump_frames;
}

static std::string GSGetBaseFilename()
{
	std::string filename;

	// append the game serial and title
	if (std::string name(VMManager::GetTitle(true)); !name.empty())
	{
		Path::SanitizeFileName(&name);
		if (name.length() > 219)
			name.resize(219);
		filename += name;
	}
	if (std::string serial = VMManager::GetDiscSerial(); !serial.empty())
	{
		Path::SanitizeFileName(&serial);
		filename += '_';
		filename += serial;
	}

	const time_t cur_time = time(nullptr);
	char local_time[16];

	if (strftime(local_time, sizeof(local_time), "%Y%m%d%H%M%S", localtime(&cur_time)))
	{
		static time_t prev_snap;
		// The variable 'n' is used for labelling the screenshots when multiple screenshots are taken in
		// a single second, we'll start using this variable for naming when a second screenshot request is detected
		// at the same time as the first one. Hence, we're initially setting this counter to 2 to imply that
		// the captured image is the 2nd image captured at this specific time.
		static int n = 2;

		filename += '_';

		if (cur_time == prev_snap)
			filename += fmt::format("{0}_({1})", local_time, n++);
		else
		{
			n = 2;
			filename += fmt::format("{}", local_time);
		}
		prev_snap = cur_time;
	}

	return filename;
}

std::string GSGetBaseSnapshotFilename()
{
	// prepend snapshots directory
	return Path::Combine(EmuFolders::Snapshots, GSGetBaseFilename());
}

std::string GSGetBaseVideoFilename()
{
	// prepend video directory
	return Path::Combine(EmuFolders::Videos, GSGetBaseFilename());
}

void GSRenderer::StopGSDump()
{
	m_snapshot = {};
	m_dump_frames = 0;
}

void GSRenderer::PresentCurrentFrame()
{
	if (BeginPresentFrame(false))
	{
		GSTexture* current = g_gs_device->GetCurrent();
		if (current)
		{
			const GSVector4i src_rect(CalculateDrawSrcRect(current));
			const GSVector4 src_uv(GSVector4(src_rect) / GSVector4(current->GetSize()).xyxy());
			const GSVector4 draw_rect(CalculateDrawDstRect(g_gs_device->GetWindowWidth(), g_gs_device->GetWindowHeight(),
				src_rect, current->GetSize(), s_display_alignment, g_gs_device->UsesLowerLeftOrigin(),
				GetVideoMode() == GSVideoMode::SDTV_480P));
			s_last_draw_rect = draw_rect;

			const u64 current_time = Common::Timer::GetCurrentValue();
			const float shader_time = static_cast<float>(Common::Timer::ConvertValueToSeconds(current_time - m_shader_time_start));

			g_gs_device->PresentRect(current, src_uv, nullptr, draw_rect,
				s_tv_shader_indices[GSConfig.TVShader], shader_time, GSConfig.LinearPresent != GSPostBilinearMode::Off);
		}

		EndPresentFrame();
	}
}

void GSTranslateWindowToDisplayCoordinates(float window_x, float window_y, float* display_x, float* display_y)
{
	const float draw_width = s_last_draw_rect.z - s_last_draw_rect.x;
	const float draw_height = s_last_draw_rect.w - s_last_draw_rect.y;
	const float rel_x = window_x - s_last_draw_rect.x;
	const float rel_y = window_y - s_last_draw_rect.y;
	if (rel_x < 0 || rel_x > draw_width || rel_y < 0 || rel_y > draw_height)
	{
		*display_x = -1.0f;
		*display_y = -1.0f;
		return;
	}

	*display_x = rel_x / draw_width;
	*display_y = rel_y / draw_height;
}

void GSSetDisplayAlignment(GSDisplayAlignment alignment)
{
	s_display_alignment = alignment;
}

bool GSRenderer::BeginCapture(std::string filename, const GSVector2i& size)
{
	const GSVector2i capture_resolution = (size.x != 0 && size.y != 0) ?
											  size :
											  (GSConfig.VideoCaptureAutoResolution ?
													  GetInternalResolution() :
													  GSVector2i(GSConfig.VideoCaptureWidth, GSConfig.VideoCaptureHeight));

	return GSCapture::BeginCapture(GetTvRefreshRate(), capture_resolution,
		GetCurrentAspectRatioFloat(GetVideoMode() == GSVideoMode::SDTV_480P),
		std::move(filename));
}

void GSRenderer::EndCapture()
{
	GSCapture::EndCapture();
}

GSTexture* GSRenderer::LookupPaletteSource(u32 CBP, u32 CPSM, u32 CBW, GSVector2i& offset, float* scale, const GSVector2i& size)
{
	return nullptr;
}

bool GSRenderer::IsIdleFrame() const
{
	return (m_last_draw_n == s_n && m_last_transfer_n == s_transfer_n);
}

bool GSRenderer::SaveSnapshotToMemory(u32 window_width, u32 window_height, bool apply_aspect, bool crop_borders,
	u32* width, u32* height, std::vector<u32>* pixels)
{
	GSTexture* const current = g_gs_device->GetCurrent();
	if (!current)
	{
		*width = 0;
		*height = 0;
		pixels->clear();
		return false;
	}

	const GSVector4i src_rect(CalculateDrawSrcRect(current));
	const GSVector4 src_uv(GSVector4(src_rect) / GSVector4(current->GetSize()).xyxy());

	const bool is_progressive = (GetVideoMode() == GSVideoMode::SDTV_480P);
	GSVector4 draw_rect;
	if (window_width == 0 || window_height == 0)
	{
		if (apply_aspect)
		{
			// use internal resolution of the texture
			const float aspect = GetCurrentAspectRatioFloat(is_progressive);
			const int tex_width = current->GetWidth();
			const int tex_height = current->GetHeight();

			// expand to the larger dimension
			const float tex_aspect = static_cast<float>(tex_width) / static_cast<float>(tex_height);
			if (tex_aspect >= aspect)
				draw_rect = GSVector4(0.0f, 0.0f, static_cast<float>(tex_width), static_cast<float>(tex_width) / aspect);
			else
				draw_rect = GSVector4(0.0f, 0.0f, static_cast<float>(tex_height) * aspect, static_cast<float>(tex_height));
		}
		else
		{
			// uncorrected aspect is only available at internal resolution
			draw_rect = GSVector4(0.0f, 0.0f, static_cast<float>(current->GetWidth()), static_cast<float>(current->GetHeight()));
		}
	}
	else
	{
		draw_rect = CalculateDrawDstRect(window_width, window_height, src_rect, current->GetSize(),
			GSDisplayAlignment::LeftOrTop, false, is_progressive);
	}
	const u32 draw_width = static_cast<u32>(draw_rect.z - draw_rect.x);
	const u32 draw_height = static_cast<u32>(draw_rect.w - draw_rect.y);
	const u32 image_width = crop_borders ? draw_width : std::max(draw_width, window_width);
	const u32 image_height = crop_borders ? draw_height : std::max(draw_height, window_height);

	// We're not expecting screenshots to be fast, so just allocate a download texture on demand.
	GSTexture* rt = g_gs_device->CreateRenderTarget(draw_width, draw_height, GSTexture::Format::Color, false);
	if (rt)
	{
		std::unique_ptr<GSDownloadTexture> dl(g_gs_device->CreateDownloadTexture(draw_width, draw_height, GSTexture::Format::Color));
		if (dl)
		{
			const GSVector4i rc(0, 0, draw_width, draw_height);
			g_gs_device->StretchRect(current, src_uv, rt, GSVector4(rc), ShaderConvert::TRANSPARENCY_FILTER);
			dl->CopyFromTexture(rc, rt, rc, 0);
			dl->Flush();

			if (dl->Map(rc))
			{
				const u32 pad_x = (image_width - draw_width) / 2;
				const u32 pad_y = (image_height - draw_height) / 2;
				pixels->clear();
				pixels->resize(image_width * image_height, 0);
				*width = image_width;
				*height = image_height;
				StringUtil::StrideMemCpy(pixels->data() + pad_y * image_width + pad_x, image_width * sizeof(u32), dl->GetMapPointer(),
					dl->GetMapPitch(), draw_width * sizeof(u32), draw_height);

				g_gs_device->Recycle(rt);
				return true;
			}
		}

		g_gs_device->Recycle(rt);
	}

	*width = 0;
	*height = 0;
	pixels->clear();
	return false;
}

void DumpGSPrivRegs(const GSPrivRegSet& r, const std::string& filename)
{
	auto fp = FileSystem::OpenManagedCFile(filename.c_str(), "wt");
	if (!fp)
		return;

	for (int i = 0; i < 2; i++)
	{
		if (i == 0 && !r.PMODE.EN1)
			continue;
		if (i == 1 && !r.PMODE.EN2)
			continue;

		std::fprintf(fp.get(), "DISPFB[%d] BP=%05x BW=%u PSM=%u DBX=%u DBY=%u\n",
			i,
			r.DISP[i].DISPFB.Block(),
			r.DISP[i].DISPFB.FBW,
			r.DISP[i].DISPFB.PSM,
			r.DISP[i].DISPFB.DBX,
			r.DISP[i].DISPFB.DBY);

		std::fprintf(fp.get(), "DISPLAY[%d] DX=%u DY=%u DW=%u DH=%u MAGH=%u MAGV=%u\n",
			i,
			r.DISP[i].DISPLAY.DX,
			r.DISP[i].DISPLAY.DY,
			r.DISP[i].DISPLAY.DW,
			r.DISP[i].DISPLAY.DH,
			r.DISP[i].DISPLAY.MAGH,
			r.DISP[i].DISPLAY.MAGV);
	}

	std::fprintf(fp.get(), "PMODE EN1=%u EN2=%u CRTMD=%u MMOD=%u AMOD=%u SLBG=%u ALP=%u\n",
		r.PMODE.EN1,
		r.PMODE.EN2,
		r.PMODE.CRTMD,
		r.PMODE.MMOD,
		r.PMODE.AMOD,
		r.PMODE.SLBG,
		r.PMODE.ALP);

	std::fprintf(fp.get(), "SMODE1 CLKSEL=%u CMOD=%u EX=%u GCONT=%u LC=%u NVCK=%u PCK2=%u PEHS=%u PEVS=%u PHS=%u PRST=%u PVS=%u RC=%u SINT=%u SLCK=%u SLCK2=%u SPML=%u T1248=%u VCKSEL=%u VHP=%u XPCK=%u\n",
		r.SMODE1.CLKSEL,
		r.SMODE1.CMOD,
		r.SMODE1.EX,
		r.SMODE1.GCONT,
		r.SMODE1.LC,
		r.SMODE1.NVCK,
		r.SMODE1.PCK2,
		r.SMODE1.PEHS,
		r.SMODE1.PEVS,
		r.SMODE1.PHS,
		r.SMODE1.PRST,
		r.SMODE1.PVS,
		r.SMODE1.RC,
		r.SMODE1.SINT,
		r.SMODE1.SLCK,
		r.SMODE1.SLCK2,
		r.SMODE1.SPML,
		r.SMODE1.T1248,
		r.SMODE1.VCKSEL,
		r.SMODE1.VHP,
		r.SMODE1.XPCK);

	std::fprintf(fp.get(), "SMODE2 INT=%u FFMD=%u DPMS=%u\n",
		r.SMODE2.INT,
		r.SMODE2.FFMD,
		r.SMODE2.DPMS);

	std::fprintf(fp.get(), "SRFSH %08x_%08x\n",
		r.SRFSH.U32[0],
		r.SRFSH.U32[1]);

	std::fprintf(fp.get(), "SYNCH1 %08x_%08x\n",
		r.SYNCH1.U32[0],
		r.SYNCH1.U32[1]);

	std::fprintf(fp.get(), "SYNCH2 %08x_%08x\n",
		r.SYNCH2.U32[0],
		r.SYNCH2.U32[1]);

	std::fprintf(fp.get(), "SYNCV VBP=%u VBPE=%u VDP=%u VFP=%u VFPE=%u VS=%u\n",
		r.SYNCV.VBP,
		r.SYNCV.VBPE,
		r.SYNCV.VDP,
		r.SYNCV.VFP,
		r.SYNCV.VFPE,
		r.SYNCV.VS);

	std::fprintf(fp.get(), "CSR %08x_%08x\n",
		r.CSR.U32[0],
		r.CSR.U32[1]);

	std::fprintf(fp.get(), "BGCOLOR B=%u G=%u R=%u\n",
		r.BGCOLOR.B,
		r.BGCOLOR.G,
		r.BGCOLOR.R);

	std::fprintf(fp.get(), "EXTBUF BP=0x%x BW=%u FBIN=%u WFFMD=%u EMODA=%u EMODC=%u WDX=%u WDY=%u\n",
		r.EXTBUF.EXBP, r.EXTBUF.EXBW, r.EXTBUF.FBIN, r.EXTBUF.WFFMD,
		r.EXTBUF.EMODA, r.EXTBUF.EMODC, r.EXTBUF.WDX, r.EXTBUF.WDY);

	std::fprintf(fp.get(), "EXTDATA SX=%u SY=%u SMPH=%u SMPV=%u WW=%u WH=%u\n",
		r.EXTDATA.SX, r.EXTDATA.SY, r.EXTDATA.SMPH, r.EXTDATA.SMPV, r.EXTDATA.WW, r.EXTDATA.WH);

	std::fprintf(fp.get(), "EXTWRITE EN=%u\n", r.EXTWRITE.WRITE);
}<|MERGE_RESOLUTION|>--- conflicted
+++ resolved
@@ -30,14 +30,12 @@
 #include <thread>
 #include <mutex>
 
-<<<<<<< HEAD
+static void DumpGSPrivRegs(const GSPrivRegSet& r, const std::string& filename);
+
 
 u8 FRAME_BUFFER_COPY[512 * 448 * 4];
 int FRAME_BUFFER_COPY_ACTIVE = 0;
 GSTexture* FRAME_BUFFER_RT_TEXTURE;
-=======
-static void DumpGSPrivRegs(const GSPrivRegSet& r, const std::string& filename);
->>>>>>> 61aef9c9
 
 static constexpr std::array<PresentShader, 8> s_tv_shader_indices = {
 	PresentShader::COPY, PresentShader::SCANLINE,
