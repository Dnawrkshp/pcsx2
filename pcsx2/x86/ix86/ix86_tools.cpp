--- conflicted
+++ resolved
@@ -27,17 +27,25 @@
 u8 g_globalMMXSaved = 0;
 u8 g_globalXMMSaved = 0;
 
-<<<<<<< HEAD
 PCSX2_ALIGNED16( static u64 g_globalMMXData[8] );
 PCSX2_ALIGNED16( static u64 g_globalXMMData[2*iREGCNT_XMM] );
-=======
-PCSX2_ALIGNED16( u64 g_globalMMXData[8] );
-PCSX2_ALIGNED16( u64 g_globalXMMData[2*XMMREGS] );
->>>>>>> f3370ce2
+
+namespace x86Emitter
+{
+	void xStoreReg( const xRegisterSSE& src )
+	{
+		xMOVDQA( &g_globalXMMData[src.Id], src );
+	}
+
+	void xRestoreReg( const xRegisterSSE& dest )
+	{
+		xMOVDQA( dest, &g_globalXMMData[dest.Id] );
+	}
+}
 
 
 /////////////////////////////////////////////////////////////////////
-// SetCPUState -- for assugnment of SSE roundmodes and clampmodes.
+// SetCPUState -- for assignment of SSE roundmodes and clampmodes.
 
 u32 g_sseMXCSR = DEFAULT_sseMXCSR; 
 u32 g_sseVUMXCSR = DEFAULT_sseVUMXCSR;
