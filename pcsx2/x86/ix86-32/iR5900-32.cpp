/*  Pcsx2 - Pc Ps2 Emulator
 *  Copyright (C) 2002-2009  Pcsx2 Team
 *
 *  This program is free software; you can redistribute it and/or modify
 *  it under the terms of the GNU General Public License as published by
 *  the Free Software Foundation; either version 2 of the License, or
 *  (at your option) any later version.
 *
 *  This program is distributed in the hope that it will be useful,
 *  but WITHOUT ANY WARRANTY; without even the implied warranty of
 *  MERCHANTABILITY or FITNESS FOR A PARTICULAR PURPOSE.  See the
 *  GNU General Public License for more details.
 *
 *  You should have received a copy of the GNU General Public License
 *  along with this program; if not, write to the Free Software
 *  Foundation, Inc., 51 Franklin Street, Fifth Floor, Boston, MA 02110-1301, USA
 */

#include "PrecompiledHeader.h"

#include "Common.h"
#include "Memory.h"
#include "R5900OpcodeTables.h"
#include "iR5900.h"
#include "iR5900AritImm.h"
#include "iR5900Arit.h"
#include "iR5900MultDiv.h"
#include "iR5900Shift.h"
#include "iR5900Branch.h"
#include "iR5900Jump.h"
#include "iR5900LoadStore.h"
#include "iR5900Move.h"
#include "iMMI.h"
#include "iFPU.h"
#include "iCOP0.h"
#include "iVUmicro.h"
#include "VU.h"
#include "VUmicro.h"

#include "iVUzerorec.h"
#include "vtlb.h"

#include "SamplProf.h"
#include "Paths.h"

#include "NakedAsm.h"

using namespace R5900;

// used to disable register freezing during cpuBranchTests (registers
// are safe then since they've been completely flushed)
bool g_EEFreezeRegs = false;

u32 maxrecmem = 0;
uptr recLUT[0x10000];
uptr hwLUT[0x10000];

#define HWADDR(mem) (hwLUT[mem >> 16] + (mem))

u32 s_nBlockCycles = 0; // cycles of current block recompiling
//u8* dyna_block_discard_recmem=0;

u32 pc;			         // recompiler pc
int branch;		         // set for branch

PCSX2_ALIGNED16(GPR_reg64 g_cpuConstRegs[32]) = {0};
u32 g_cpuHasConstReg = 0, g_cpuFlushedConstReg = 0;

////////////////////////////////////////////////////////////////
// Static Private Variables - R5900 Dynarec

#define X86
static const int RECSTACK_SIZE = 0x00010000;
static const int EE_NUMBLOCKS = (1<<15);

static u8 *recMem = NULL;			// the recompiled blocks will be here
static u8* recStack = NULL;			// stack mem
static BASEBLOCK *recRAM = NULL;		// and the ptr to the blocks here
static BASEBLOCK *recROM = NULL;		// and here
static BASEBLOCK *recROM1 = NULL;		// also here
static u32 *recRAMCopy = NULL;
void JITCompile();
static BaseBlocks recBlocks(EE_NUMBLOCKS, (uptr)JITCompile);
static u8* recPtr = NULL, *recStackPtr = NULL;
static EEINST* s_pInstCache = NULL;
static u32 s_nInstCacheSize = 0;

static BASEBLOCK* s_pCurBlock = NULL;
static BASEBLOCKEX* s_pCurBlockEx = NULL;
static u32 s_nEndBlock = 0; // what pc the current block ends	
static u32 s_nHasDelay = 0;

// save states for branches
GPR_reg64 s_saveConstRegs[32];
static u16 s_savex86FpuState, s_saveiCWstate;
static u32 s_saveHasConstReg = 0, s_saveFlushedConstReg = 0, s_saveRegHasLive1 = 0, s_saveRegHasSignExt = 0;
static EEINST* s_psaveInstInfo = NULL;

static u32 s_savenBlockCycles = 0;

#ifdef _DEBUG
static u32 dumplog = 0;
#else
#define dumplog 0
#endif

#ifdef PCSX2_DEVBUILD
// and not sure what these might have once been used for... (air)
//static const char *txt0 = "EAX = %x : ECX = %x : EDX = %x\n";
//static const char *txt0RC = "EAX = %x : EBX = %x : ECX = %x : EDX = %x : ESI = %x : EDI = %x\n";
//static const char *txt1 = "REG[%d] = %x_%x\n";
//static const char *txt2 = "M32 = %x\n";
#endif

static void iBranchTest(u32 newpc = 0xffffffff, bool noDispatch=false);
static void ClearRecLUT(BASEBLOCK* base, int count);

////////////////////////////////////////////////////
static void iDumpBlock( int startpc, u8 * ptr )
{
	FILE *f;
	string filename;
	u32 i, j;
	EEINST* pcur;
	u8 used[34];
	u8 fpuused[33];
	int numused, count, fpunumused;

	Console::Status( "dump1 %x:%x, %x", params startpc, pc, cpuRegs.cycle );
	Path::CreateDirectory( "dumps" );
	ssprintf( filename, "dumps\\R5900dump%.8X.txt", startpc );

	fflush( stdout );
//	f = fopen( "dump1", "wb" );
//	fwrite( ptr, 1, (u32)x86Ptr[0] - (u32)ptr, f );
//	fclose( f );
//
//	sprintf( command, "objdump -D --target=binary --architecture=i386 dump1 > %s", filename );
//	system( command );

	f = fopen( filename.c_str(), "w" );

	std::string output;

    if( disR5900GetSym(startpc) != NULL )
        fprintf(f, "%s\n", disR5900GetSym(startpc));
	for ( i = startpc; i < s_nEndBlock; i += 4 ) {
		disR5900Fasm( output, memRead32( i ), i );
		fprintf( f, output.c_str() );
	}

	// write the instruction info

	fprintf(f, "\n\nlive0 - %x, live1 - %x, live2 - %x, lastuse - %x\nmmx - %x, xmm - %x, used - %x\n",
		EEINST_LIVE0, EEINST_LIVE1, EEINST_LIVE2, EEINST_LASTUSE, EEINST_MMX, EEINST_XMM, EEINST_USED);

	memzero_obj(used);
	numused = 0;
	for(i = 0; i < ArraySize(s_pInstCache->regs); ++i) {
		if( s_pInstCache->regs[i] & EEINST_USED ) {
			used[i] = 1;
			numused++;
		}
	}

	memzero_obj(fpuused);
	fpunumused = 0;
	for(i = 0; i < ArraySize(s_pInstCache->fpuregs); ++i) {
		if( s_pInstCache->fpuregs[i] & EEINST_USED ) {
			fpuused[i] = 1;
			fpunumused++;
		}
	}

	fprintf(f, "       ");
	for(i = 0; i < ArraySize(s_pInstCache->regs); ++i) {
		if( used[i] ) fprintf(f, "%2d ", i);
	}
	for(i = 0; i < ArraySize(s_pInstCache->fpuregs); ++i) {
		if( fpuused[i] ) fprintf(f, "%2d ", i);
	}
	fprintf(f, "\n");

	fprintf(f, "       ");
	for(i = 0; i < ArraySize(s_pInstCache->regs); ++i) {
		if( used[i] ) fprintf(f, "%s ", disRNameGPR[i]);
	}
	for(i = 0; i < ArraySize(s_pInstCache->fpuregs); ++i) {
		if( fpuused[i] ) fprintf(f, "%s ", i<32?"FR":"FA");
	}
	fprintf(f, "\n");

	pcur = s_pInstCache+1;
	for( i = 0; i < (s_nEndBlock-startpc)/4; ++i, ++pcur) {
		fprintf(f, "%2d: %2.2x ", i+1, pcur->info);
		
		count = 1;
		for(j = 0; j < ArraySize(s_pInstCache->regs); j++) {
			if( used[j] ) {
				fprintf(f, "%2.2x%s", pcur->regs[j], ((count%8)&&count<numused)?"_":" ");
				++count;
			}
		}
		count = 1;
		for(j = 0; j < ArraySize(s_pInstCache->fpuregs); j++) {
			if( fpuused[j] ) {
				fprintf(f, "%2.2x%s", pcur->fpuregs[j], ((count%8)&&count<fpunumused)?"_":" ");
				++count;
			}
		}
		fprintf(f, "\n");
	}
	fclose( f );
}

#ifdef PCSX2_VM_COISSUE
static u8 _eeLoadWritesRs(u32 tempcode)
{
	switch(tempcode>>26) {
		case 26: // ldl
		case 27: // ldr
		case 32: case 33: case 34: case 35: case 36: case 37: case 38: case 39:
		case 55: // LD
		case 30: // lq
			return ((tempcode>>21)&0x1f)==((tempcode>>16)&0x1f); // rs==rt
	}
	return 0;
}

static u8 _eeIsLoadStoreCoIssue(u32 firstcode, u32 secondcode)
{
	switch(firstcode>>26) {
		case 34: // lwl
			return (secondcode>>26)==38;
		case 38: // lwr
			return (secondcode>>26)==34;
		case 42: // swl
			return (secondcode>>26)==46;
		case 46: // swr
			return (secondcode>>26)==42;
		case 26: // ldl
			return (secondcode>>26)==27;
		case 27: // ldr
			return (secondcode>>26)==26;
		case 44: // sdl
			return (secondcode>>26)==45;
		case 45: // sdr
			return (secondcode>>26)==44;

		case 32: case 33: case 35: case 36: case 37: case 39:
		case 55: // LD

		// stores
		case 40: case 41: case 43:
		case 63: // sd
			return (secondcode>>26)==(firstcode>>26);

		case 30: // lq
		case 31: // sq
		case 49: // lwc1
		case 57: // swc1
		case 54: // lqc2
		case 62: // sqc2
			return (secondcode>>26)==(firstcode>>26);
	}
	return 0;
}

static u8 _eeIsLoadStoreCoX(u32 tempcode)
{
	switch( tempcode>>26 ) {
		case 30: case 31: case 49: case 57: case 55: case 63:
			return 1;
	}
	return 0;
}
#endif

void _eeFlushAllUnused()
{
	int i;
	for(i = 0; i < 34; ++i) {
		if( pc < s_nEndBlock ) {
			if( (g_pCurInstInfo[1].regs[i]&EEINST_USED) )
				continue;
		}
		else if( (g_pCurInstInfo[0].regs[i]&EEINST_USED) )
			continue;

		if( i < 32 && GPR_IS_CONST1(i) ) _flushConstReg(i);
		else {	
			_deleteMMXreg(MMX_GPR+i, 1);
			_deleteGPRtoXMMreg(i, 1);
		}
	}

	//TODO when used info is done for FPU and VU0
	for(i = 0; i < XMMREGS; ++i) {
		if( xmmregs[i].inuse && xmmregs[i].type != XMMTYPE_GPRREG )
			_freeXMMreg(i);
	}
}

u32* _eeGetConstReg(int reg)
{
	assert( GPR_IS_CONST1( reg ) );

	if( g_cpuFlushedConstReg & (1<<reg) )
		return &cpuRegs.GPR.r[ reg ].UL[0];

	// if written in the future, don't flush
	if( _recIsRegWritten(g_pCurInstInfo+1, (s_nEndBlock-pc)/4, XMMTYPE_GPRREG, reg) ) {
		u32* ptempmem;
		ptempmem = recAllocStackMem(8, 4);
		ptempmem[0] = g_cpuConstRegs[ reg ].UL[0];
		ptempmem[1] = g_cpuConstRegs[ reg ].UL[1];
		return ptempmem;
	}
	
	_flushConstReg(reg);
	return &cpuRegs.GPR.r[ reg ].UL[0];
}

void _eeMoveGPRtoR(x86IntRegType to, int fromgpr)
{
	if( GPR_IS_CONST1(fromgpr) )
		MOV32ItoR( to, g_cpuConstRegs[fromgpr].UL[0] );
	else {
		int mmreg;
		
		if( (mmreg = _checkXMMreg(XMMTYPE_GPRREG, fromgpr, MODE_READ)) >= 0 && (xmmregs[mmreg].mode&MODE_WRITE)) {
			SSE2_MOVD_XMM_to_R(to, mmreg);
		}
		else if( (mmreg = _checkMMXreg(MMX_GPR+fromgpr, MODE_READ)) >= 0 && (mmxregs[mmreg].mode&MODE_WRITE) ) {
			MOVD32MMXtoR(to, mmreg);
			SetMMXstate();
		}
		else {
			MOV32MtoR(to, (int)&cpuRegs.GPR.r[ fromgpr ].UL[ 0 ] );
		}
	}
}

void _eeMoveGPRtoM(u32 to, int fromgpr)
{
	if( GPR_IS_CONST1(fromgpr) )
		MOV32ItoM( to, g_cpuConstRegs[fromgpr].UL[0] );
	else {
		int mmreg;
		
		if( (mmreg = _checkXMMreg(XMMTYPE_GPRREG, fromgpr, MODE_READ)) >= 0 ) {
			SSEX_MOVD_XMM_to_M32(to, mmreg);
		}
		else if( (mmreg = _checkMMXreg(MMX_GPR+fromgpr, MODE_READ)) >= 0 ) {
			MOVDMMXtoM(to, mmreg);
			SetMMXstate();
		}
		else {
			MOV32MtoR(EAX, (int)&cpuRegs.GPR.r[ fromgpr ].UL[ 0 ] );
			MOV32RtoM(to, EAX );
		}
	}
}

void _eeMoveGPRtoRm(x86IntRegType to, int fromgpr)
{
	if( GPR_IS_CONST1(fromgpr) )
		MOV32ItoRmOffset( to, g_cpuConstRegs[fromgpr].UL[0], 0 );
	else {
		int mmreg;
		
		if( (mmreg = _checkXMMreg(XMMTYPE_GPRREG, fromgpr, MODE_READ)) >= 0 ) {
			SSEX_MOVD_XMM_to_Rm(to, mmreg);
		}
		else if( (mmreg = _checkMMXreg(MMX_GPR+fromgpr, MODE_READ)) >= 0 ) {
			MOVD32MMXtoRm(to, mmreg);
			SetMMXstate();
		}
		else {
			MOV32MtoR(EAX, (int)&cpuRegs.GPR.r[ fromgpr ].UL[ 0 ] );
			MOV32RtoRm(to, EAX );
		}
	}
}

int _flushXMMunused()
{
	int i;
	for (i=0; i<XMMREGS; i++) {
		if (!xmmregs[i].inuse || xmmregs[i].needed || !(xmmregs[i].mode&MODE_WRITE) ) continue;
		
		if (xmmregs[i].type == XMMTYPE_GPRREG ) {
			//if( !(g_pCurInstInfo->regs[xmmregs[i].reg]&EEINST_USED) ) {
			if( !_recIsRegWritten(g_pCurInstInfo+1, (s_nEndBlock-pc)/4, XMMTYPE_GPRREG, xmmregs[i].reg) ) {
				_freeXMMreg(i);
				xmmregs[i].inuse = 1;
				return 1;
			}
		}
	}

	return 0;
}

int _flushMMXunused()
{
	int i;
	for (i=0; i<MMXREGS; i++) {
		if (!mmxregs[i].inuse || mmxregs[i].needed || !(mmxregs[i].mode&MODE_WRITE) ) continue;
		
		if( MMX_ISGPR(mmxregs[i].reg) ) {
			//if( !(g_pCurInstInfo->regs[mmxregs[i].reg-MMX_GPR]&EEINST_USED) ) {
			if( !_recIsRegWritten(g_pCurInstInfo+1, (s_nEndBlock-pc)/4, XMMTYPE_GPRREG, mmxregs[i].reg-MMX_GPR) ) {
				_freeMMXreg(i);
				mmxregs[i].inuse = 1;
				return 1;
			}
		}
	}

	return 0;
}

int _flushUnusedConstReg()
{
	int i;
	for(i = 1; i < 32; ++i) {
		if( (g_cpuHasConstReg & (1<<i)) && !(g_cpuFlushedConstReg&(1<<i)) &&
			!_recIsRegWritten(g_pCurInstInfo+1, (s_nEndBlock-pc)/4, XMMTYPE_GPRREG, i) ) {

			// check if will be written in the future
			MOV32ItoM((uptr)&cpuRegs.GPR.r[i].UL[0], g_cpuConstRegs[i].UL[0]);
			MOV32ItoM((uptr)&cpuRegs.GPR.r[i].UL[1], g_cpuConstRegs[i].UL[1]);
			g_cpuFlushedConstReg |= 1<<i;
			return 1;
		}
	}

	return 0;
}

u32* recAllocStackMem(int size, int align)
{
	// write to a temp loc, trick
	if( (u32)recStackPtr % align ) recStackPtr += align - ((u32)recStackPtr%align);
	recStackPtr += size;
	return (u32*)(recStackPtr-size);
}

static const int REC_CACHEMEM = 0x01000000;
static void __fastcall dyna_block_discard(u32 start,u32 sz);

// memory allocation handle for the entire BASEBLOCK and stack allocations.
static u8* m_recBlockAlloc = NULL;

static const uint m_recBlockAllocSize = 
	(((Ps2MemSize::Base + Ps2MemSize::Rom + Ps2MemSize::Rom1) / 4) * sizeof(BASEBLOCK))
+	RECSTACK_SIZE + Ps2MemSize::Base;

static void recAlloc() 
{
	// Hardware Requirements Check...

	if ( !( cpucaps.hasMultimediaExtensions  ) )
		throw Exception::HardwareDeficiency( "Processor doesn't support MMX" );

	if ( !( cpucaps.hasStreamingSIMDExtensions ) )
		throw Exception::HardwareDeficiency( "Processor doesn't support SSE" );

	if ( !( cpucaps.hasStreamingSIMD2Extensions ) )
		throw Exception::HardwareDeficiency( "Processor doesn't support SSE2" );

	if( recMem == NULL )
	{
		// Note: the VUrec depends on being able to grab an allocation below the 0x10000000 line,
		// so we give the EErec an address above that to try first as it's basemem address, hence
		// the 0x20000000 pick.

		const uint cachememsize = REC_CACHEMEM+0x1000;
		recMem = (u8*)SysMmapEx( 0x20000000, cachememsize, 0, "recAlloc(R5900)" );
	}

	if( recMem == NULL )
		throw Exception::OutOfMemory( "R5900-32 > failed to allocate recompiler memory." );

	// Goal: Allocate BASEBLOCKs for every possible branch target in PS2 memory.
	// Any 4-byte aligned address makes a valid branch target as per MIPS design (all instructions are
	// always 4 bytes long).

    if( m_recBlockAlloc == NULL )
		m_recBlockAlloc = (u8*) _aligned_malloc( m_recBlockAllocSize, 4096 );

	if( m_recBlockAlloc == NULL )
		throw Exception::OutOfMemory( "R5900-32 Init > Failed to allocate memory for BASEBLOCK tables." );

	u8* curpos = m_recBlockAlloc;
	recRAM = (BASEBLOCK*)curpos; curpos += (Ps2MemSize::Base / 4) * sizeof(BASEBLOCK);
	recROM = (BASEBLOCK*)curpos; curpos += (Ps2MemSize::Rom / 4) * sizeof(BASEBLOCK);
	recROM1 = (BASEBLOCK*)curpos; curpos += (Ps2MemSize::Rom1 / 4) * sizeof(BASEBLOCK);
	recStack = (u8*)curpos; curpos += RECSTACK_SIZE;
	recRAMCopy = (u32*)curpos;

	if( s_pInstCache == NULL )
	{
		s_nInstCacheSize = 128;
		s_pInstCache = (EEINST*)malloc( sizeof(EEINST) * s_nInstCacheSize );
	}

	if( s_pInstCache == NULL )
		throw Exception::OutOfMemory( "R5900-32 Init > failed to allocate memory for pInstCache." );

	// No errors.. Proceed with initialization:

	ProfilerRegisterSource( "EERec", recMem, REC_CACHEMEM+0x1000 );

	x86FpuState = FPU_STATE;
}

////////////////////////////////////////////////////
void recResetEE( void )
{
	DbgCon::Status( "iR5900-32 > Resetting recompiler memory and structures." );

	maxrecmem = 0;

	memset_8<0xcd, REC_CACHEMEM>(recMem);
	memzero_ptr<m_recBlockAllocSize>( m_recBlockAlloc );
	ClearRecLUT((BASEBLOCK*)m_recBlockAlloc,
		(((Ps2MemSize::Base + Ps2MemSize::Rom + Ps2MemSize::Rom1) / 4)));

	if( s_pInstCache )
		memset( s_pInstCache, 0, sizeof(EEINST)*s_nInstCacheSize );

	recBlocks.Reset();
	mmap_ResetBlockTracking();

#ifdef _MSC_VER
	__asm emms;
#else
    __asm__("emms");
#endif

	#define GET_HWADDR(mem) 

	for (int i = 0; i < 0x10000; i++)
		recLUT_SetPage(recLUT, 0, 0, 0, i, 0);

	for ( int i = 0x0000; i < 0x0200; i++ )
	{
		recLUT_SetPage(recLUT, hwLUT, recRAM, 0x0000, i, i);
		recLUT_SetPage(recLUT, hwLUT, recRAM, 0x2000, i, i);
		recLUT_SetPage(recLUT, hwLUT, recRAM, 0x3000, i, i);
		recLUT_SetPage(recLUT, hwLUT, recRAM, 0x8000, i, i);
		recLUT_SetPage(recLUT, hwLUT, recRAM, 0xa000, i, i);
		recLUT_SetPage(recLUT, hwLUT, recRAM, 0xb000, i, i);
		recLUT_SetPage(recLUT, hwLUT, recRAM, 0xc000, i, i);
		recLUT_SetPage(recLUT, hwLUT, recRAM, 0xd000, i, i);
	}

	for ( int i = 0x1fc0; i < 0x2000; i++ )
	{
		recLUT_SetPage(recLUT, hwLUT, recROM, 0x0000, i, i - 0x1fc0);
		recLUT_SetPage(recLUT, hwLUT, recROM, 0x8000, i, i - 0x1fc0);
		recLUT_SetPage(recLUT, hwLUT, recROM, 0xa000, i, i - 0x1fc0);
	}

	for ( int i = 0x1e00; i < 0x1e04; i++ )
	{
		recLUT_SetPage(recLUT, hwLUT, recROM1, 0x0000, i, i - 0x1e00);
		recLUT_SetPage(recLUT, hwLUT, recROM1, 0x8000, i, i - 0x1e00);
		recLUT_SetPage(recLUT, hwLUT, recROM1, 0xa000, i, i - 0x1e00);
	}

	// drk||Raziel says this is useful but I'm not sure why.  Something to do with forward jumps.
	// Anyways, it causes random crashing for some reasom, possibly because of memory
	// corrupition elsewhere in the recs.  I can't reproduce the problem here though,
	// so a fix will have to wait until later. -_- (air)

	//x86SetPtr(recMem+REC_CACHEMEM);
	//dyna_block_discard_recmem=(u8*)x86Ptr[0];
	//JMP32( (uptr)&dyna_block_discard - ( (u32)x86Ptr[0] + 5 ));

	x86SetPtr(recMem);

	recPtr = recMem;
	recStackPtr = recStack;
	x86FpuState = FPU_STATE;
	iCWstate = 0;

	branch = 0;
	SetCPUState(Config.sseMXCSR, Config.sseVUMXCSR);
}

static void recShutdown( void )
{
	ProfilerTerminateSource( "EERec" );
	recBlocks.Reset();

	SafeSysMunmap( recMem, REC_CACHEMEM );
	safe_aligned_free( m_recBlockAlloc );
	recRAM = recROM = recROM1 = NULL;
	recStack = NULL;
	recRAMCopy = NULL;

	safe_free( s_pInstCache );
	s_nInstCacheSize = 0;
}

// Ignored by Linux
#pragma warning(disable:4731) // frame pointer register 'ebp' modified by inline assembly code

void recStep( void ) {
}

static __forceinline bool recEventTest()
{
#ifdef PCSX2_DEVBUILD
	// dont' remove this check unless doing an official release
	if( g_globalXMMSaved || g_globalMMXSaved)
	{
		DevCon::Error("Pcsx2 Foopah!  Frozen regs have not been restored!!!");
		DevCon::Error("g_globalXMMSaved = %d,g_globalMMXSaved = %d",params g_globalXMMSaved, g_globalMMXSaved);
	}
	assert( !g_globalXMMSaved && !g_globalMMXSaved);
#endif

	// Perform counters, ints, and IOP updates:
	bool retval = _cpuBranchTest_Shared();

#ifdef PCSX2_DEVBUILD
	assert( !g_globalXMMSaved && !g_globalMMXSaved);
#endif
	return retval;
}

////////////////////////////////////////////////////

static u32 g_lastpc = 0;
u32 g_EEDispatchTemp;

#ifdef _MSC_VER

// The address for all cleared blocks.  It recompiles the current pc and then
// dispatches to the recompiled block address.
static __declspec(naked) void JITCompile()
{
	__asm {
		mov esi, dword ptr [cpuRegs.pc]
		push esi
		call recRecompile
		add esp, 4
		mov ebx, esi
		shr esi, 16
		mov ecx, dword ptr [recLUT+esi*4]
		jmp dword ptr [ecx+ebx]
	}
}

static __declspec(naked) void JITCompileInBlock()
{
	__asm {
		jmp JITCompile
	}
}

// called when jumping to variable pc address
static void __naked DispatcherReg()
{
	__asm {
		mov eax, dword ptr [cpuRegs.pc]
		mov ebx, eax
		shr eax, 16
		mov ecx, dword ptr [recLUT+eax*4]
		jmp dword ptr [ecx+ebx]
	}
}

__forceinline void recExecute()
{
	// Optimization note : Compared pushad against manually pushing the regs one-by-one.
	// Manually pushing is faster, especially on Core2's and such. :)
	do
	{
		g_EEFreezeRegs = true;
		__asm
		{
			push ebx
			push esi
			push edi
			push ebp

			call DispatcherReg
			
			pop ebp
			pop edi
			pop esi
			pop ebx
		}
		g_EEFreezeRegs = false;
	}
	while( !recEventTest() );
}

static void recExecuteBlock()
{
	g_EEFreezeRegs = true;
	__asm
	{
		push ebx
		push esi
		push edi
		push ebp

		call DispatcherReg

		pop ebp
		pop edi
		pop esi
		pop ebx
	}
	g_EEFreezeRegs = false;
	recEventTest();
}

#else // _MSC_VER

__forceinline void recExecute()
{
	// Optimization note : Compared pushad against manually pushing the regs one-by-one.
	// Manually pushing is faster, especially on Core2's and such. :)
	do {
		g_EEFreezeRegs = true;
		__asm__
		(
			".intel_syntax noprefix\n"
			"push ebx\n"
			"push esi\n"
			"push edi\n"
			"push ebp\n"

			"call DispatcherReg\n"
			
			"pop ebp\n"
			"pop edi\n"
			"pop esi\n"
			"pop ebx\n"
			".att_syntax\n"
		);
		g_EEFreezeRegs = false;
	}
	while( !recEventTest() );
}

static void recExecuteBlock()
{
	g_EEFreezeRegs = true;
	__asm__
	(
		".intel_syntax noprefix\n"
		"push ebx\n"
		"push esi\n"
		"push edi\n"
		"push ebp\n"

		"call DispatcherReg\n"

		"pop ebp\n"
		"pop edi\n"
		"pop esi\n"
		"pop ebx\n"
		".att_syntax\n"
	);
	g_EEFreezeRegs = false;
	recEventTest();
}
#endif

namespace R5900 {
namespace Dynarec {
namespace OpcodeImpl {

////////////////////////////////////////////////////
void recSYSCALL( void ) {
	MOV32ItoM( (uptr)&cpuRegs.code, cpuRegs.code );
	MOV32ItoM( (uptr)&cpuRegs.pc, pc );
	iFlushCall(FLUSH_NODESTROY);
	CALLFunc( (uptr)R5900::Interpreter::OpcodeImpl::SYSCALL );

	CMP32ItoM((uptr)&cpuRegs.pc, pc);
	j8Ptr[0] = JE8(0);
	ADD32ItoM((uptr)&cpuRegs.cycle, eeScaleBlockCycles());
	JMP32((uptr)DispatcherReg - ( (uptr)x86Ptr[0] + 5 ));
	x86SetJ8(j8Ptr[0]);
	//branch = 2;
}

////////////////////////////////////////////////////
void recBREAK( void ) {
	MOV32ItoM( (uptr)&cpuRegs.code, cpuRegs.code );
	MOV32ItoM( (uptr)&cpuRegs.pc, pc );
	iFlushCall(FLUSH_EVERYTHING);
	CALLFunc( (uptr)R5900::Interpreter::OpcodeImpl::BREAK );

	CMP32ItoM((uptr)&cpuRegs.pc, pc);
	j8Ptr[0] = JE8(0);
	ADD32ItoM((uptr)&cpuRegs.cycle, eeScaleBlockCycles());
	RET();
	x86SetJ8(j8Ptr[0]);
	//branch = 2;
}

} } }		// end namespace R5900::Dynarec::OpcodeImpl

// Clears the recLUT table so that all blocks are mapped to the JIT recompiler by default.
static void ClearRecLUT(BASEBLOCK* base, int count)
{
	for (int i = 0; i < count; i++)
		base[i].SetFnptr((uptr)JITCompile);
}

// Returns the offset to the next instruction after any cleared memory
void recClear(u32 addr, u32 size)
{
	BASEBLOCKEX* pexblock;
	BASEBLOCK* pblock;

	//why the hell?
#if 1
	// necessary since recompiler doesn't call femms/emms
#ifdef __INTEL_COMPILER
                __asm__("emms");
#else
        #ifdef _MSC_VER
                if (cpucaps.has3DNOWInstructionExtensions) __asm femms;
                else __asm emms;
        #else
                if( cpucaps.has3DNOWInstructionExtensions )__asm__("femms");
                else 
                        __asm__("emms");
        #endif
#endif
#endif

	if ((addr) >= maxrecmem || !(recLUT[(addr) >> 16] + (addr & ~0xFFFFUL)))
		return;
	addr = HWADDR(addr);

	int blockidx = recBlocks.LastIndex(addr + size * 4 - 4);

	if (blockidx == -1)
		return;

	u32 lowerextent = (u32)-1, upperextent = 0, ceiling = (u32)-1;

	pexblock = recBlocks[blockidx + 1];
	if (pexblock)
		ceiling = pexblock->startpc;

	while (pexblock = recBlocks[blockidx]) {
		u32 blockstart = pexblock->startpc;
		u32 blockend = pexblock->startpc + pexblock->size * 4;
		pblock = PC_GETBLOCK(blockstart);

		if (pblock == s_pCurBlock) {
			blockidx--;
			continue;
		}

		if (blockend <= addr) {
			lowerextent = max(lowerextent, blockend);
			break;
		}

		lowerextent = min(lowerextent, blockstart);
		upperextent = max(upperextent, blockend);
		// This might end up inside a block that doesn't contain the clearing range,
		// so set it to recompile now.  This will become JITCompile if we clear it.
		pblock->SetFnptr((uptr)JITCompileInBlock);
		recBlocks.Remove(blockidx--);
	}

	upperextent = min(upperextent, ceiling);

#ifdef PCSX2_DEVBUILD
	for (int i = 0; pexblock = recBlocks[i]; i++) {
		if (s_pCurBlock == PC_GETBLOCK(pexblock->startpc))
			continue;
		u32 blockend = pexblock->startpc + pexblock->size * 4;
		if (pexblock->startpc >= addr && pexblock->startpc < addr + size * 4
		 || pexblock->startpc < addr && blockend > addr) {
			Console::Error("Impossible block clearing failure");
			jASSUME(0);
		}
	}
#endif

	if (upperextent > lowerextent)
		ClearRecLUT(PC_GETBLOCK(lowerextent), (upperextent - lowerextent) / 4);
}

// check for end of bios
void CheckForBIOSEnd()
{
	MOV32MtoR(EAX, (int)&cpuRegs.pc);

	CMP32ItoR(EAX, 0x00200008);
	j8Ptr[0] = JE8(0);

	CMP32ItoR(EAX, 0x00100008);
	j8Ptr[1] = JE8(0);

	// return
	j8Ptr[2] = JMP8(0);

	x86SetJ8( j8Ptr[0] );
	x86SetJ8( j8Ptr[1] );

	// bios end
	RET();

	x86SetJ8( j8Ptr[2] );
}

static int *s_pCode;

void SetBranchReg( u32 reg )
{
	branch = 1;

	if( reg != 0xffffffff ) {
//		if( GPR_IS_CONST1(reg) )
//			MOV32ItoM( (uptr)&cpuRegs.pc, g_cpuConstRegs[reg].UL[0] );
//		else {
//			int mmreg;
//			
//			if( (mmreg = _checkXMMreg(XMMTYPE_GPRREG, reg, MODE_READ)) >= 0 ) {
//				SSE_MOVSS_XMM_to_M32((u32)&cpuRegs.pc, mmreg);
//			}
//			else if( (mmreg = _checkMMXreg(MMX_GPR+reg, MODE_READ)) >= 0 ) {
//				MOVDMMXtoM((u32)&cpuRegs.pc, mmreg);
//				SetMMXstate();
//			}
//			else {
//				MOV32MtoR(EAX, (int)&cpuRegs.GPR.r[ reg ].UL[ 0 ] );
//				MOV32RtoM((u32)&cpuRegs.pc, EAX);
//			}
//		}
		_allocX86reg(ESI, X86TYPE_PCWRITEBACK, 0, MODE_WRITE);
		_eeMoveGPRtoR(ESI, reg);

		recompileNextInstruction(1);

		if( x86regs[ESI].inuse ) {
			assert( x86regs[ESI].type == X86TYPE_PCWRITEBACK );
			MOV32RtoM((int)&cpuRegs.pc, ESI);
			x86regs[ESI].inuse = 0;
		}
		else {
			MOV32MtoR(EAX, (u32)&g_recWriteback);
			MOV32RtoM((int)&cpuRegs.pc, EAX);
		}
	}

//	CMP32ItoM((u32)&cpuRegs.pc, 0);
//	j8Ptr[5] = JNE8(0);
//	CALLFunc((uptr)tempfn);
//	x86SetJ8( j8Ptr[5] );

	iFlushCall(FLUSH_EVERYTHING);

	iBranchTest();
}

void SetBranchImm( u32 imm )
{
	branch = 1;

	assert( imm );

	// end the current block
	iFlushCall(FLUSH_EVERYTHING);
	iBranchTest(imm);
}

void SaveBranchState()
{
	s_savex86FpuState = x86FpuState;
	s_saveiCWstate = iCWstate;
	s_savenBlockCycles = s_nBlockCycles;
	memcpy(s_saveConstRegs, g_cpuConstRegs, sizeof(g_cpuConstRegs));
	s_saveHasConstReg = g_cpuHasConstReg;
	s_saveFlushedConstReg = g_cpuFlushedConstReg;
	s_psaveInstInfo = g_pCurInstInfo;
	s_saveRegHasLive1 = g_cpuRegHasLive1;
	s_saveRegHasSignExt = g_cpuRegHasSignExt;

	// save all mmx regs
	memcpy_fast(s_saveMMXregs, mmxregs, sizeof(mmxregs));
	memcpy_fast(s_saveXMMregs, xmmregs, sizeof(xmmregs));
}

void LoadBranchState()
{
	x86FpuState = s_savex86FpuState;
	iCWstate = s_saveiCWstate;
	s_nBlockCycles = s_savenBlockCycles;

	memcpy(g_cpuConstRegs, s_saveConstRegs, sizeof(g_cpuConstRegs));
	g_cpuHasConstReg = s_saveHasConstReg;
	g_cpuFlushedConstReg = s_saveFlushedConstReg;
	g_pCurInstInfo = s_psaveInstInfo;
	g_cpuRegHasLive1 = g_cpuPrevRegHasLive1 = s_saveRegHasLive1;
	g_cpuRegHasSignExt = g_cpuPrevRegHasSignExt = s_saveRegHasSignExt;

	// restore all mmx regs
	memcpy_fast(mmxregs, s_saveMMXregs, sizeof(mmxregs));
	memcpy_fast(xmmregs, s_saveXMMregs, sizeof(xmmregs));
}

void iFlushCall(int flushtype)
{
	_freeX86regs();

	if( flushtype & FLUSH_FREE_XMM )
		_freeXMMregs();
	else if( flushtype & FLUSH_FLUSH_XMM)
		_flushXMMregs();

	if( flushtype & FLUSH_FREE_MMX )
		_freeMMXregs();
	else if( flushtype & FLUSH_FLUSH_MMX)
		_flushMMXregs();

	if( flushtype & FLUSH_CACHED_REGS )
		_flushConstRegs();

	LoadCW();
	
	if (x86FpuState==MMX_STATE) {
		if (cpucaps.has3DNOWInstructionExtensions) FEMMS();
		else EMMS();
		x86FpuState=FPU_STATE;
	}
}

//void testfpu()
//{
//	int i;
//	for(i = 0; i < 32; ++i ) {
//		if( fpuRegs.fpr[i].UL== 0x7f800000 || fpuRegs.fpr[i].UL == 0xffc00000) {
//			SysPrintf("bad fpu: %x %x %x\n", i, cpuRegs.cycle, g_lastpc);
//		}
//
//		if( VU0.VF[i].UL[0] == 0xffc00000 || //(VU0.VF[i].UL[1]&0xffc00000) == 0xffc00000 ||
//			VU0.VF[i].UL[0] == 0x7f800000) {
//			SysPrintf("bad vu0: %x %x %x\n", i, cpuRegs.cycle, g_lastpc);
//		}
//	}
//}


u32 eeScaleBlockCycles()
{
	// Note: s_nBlockCycles is 3 bit fixed point.  Divide by 8 when done!

	// Let's not scale blocks under 5-ish cycles.  This fixes countless "problems"
	// caused by sync hacks and such, since games seem to care a lot more about
	// these small blocks having accurate cycle counts.

	if( s_nBlockCycles <= (5<<3) || (CHECK_EE_CYCLERATE == 0) )
		return s_nBlockCycles >> 3;

	uint scalarLow, scalarMid, scalarHigh;

	// Note: larger blocks get a smaller scalar, to help keep
	// them from becoming "too fat" and delaying branch tests.

	switch( CHECK_EE_CYCLERATE )
	{
		case 0:	return s_nBlockCycles >> 3;

		case 1:		// Sync hack x1.5!
			scalarLow = 5;
			scalarMid = 7;
			scalarHigh = 5;
		break;

		case 2:		// Sync hack x2
			scalarLow = 7;
			scalarMid = 9;
			scalarHigh = 7;
		break;

		case 3:		// Sync hack x3
			scalarLow = 10;
			scalarMid = 19;
			scalarHigh = 10;
		break;

		jNO_DEFAULT
	}

	const u32 temp = s_nBlockCycles * (
		(s_nBlockCycles <= (10<<3)) ? scalarLow :
		((s_nBlockCycles > (21<<3)) ? scalarHigh : scalarMid )
	);
<<<<<<< HEAD

	return temp >> (3+2);
=======

	return temp >> (3+2);
}

static void iBranch(u32 newpc, int type)
{
	u32* ptr;

	MOV32ItoM((uptr)&cpuRegs.pc, newpc);
	if (type == 0)
		ptr = JMP32(0);
	else if (type == 1)
		ptr = JS32(0);

	recBlocks.Link(HWADDR(newpc), (uptr)ptr);
>>>>>>> 382431eb
}

// Generates dynarec code for Event tests followed by a block dispatch (branch).
// Parameters:
//   newpc - address to jump to at the end of the block.  If newpc == 0xffffffff then
//   the jump is assumed to be to a register (dynamic).  For any other value the
//   jump is assumed to be static, in which case the block will be "hardlinked" after
//   the first time it's dispatched.
// 
//   noDispatch - When set true, the jump to Dispatcher.  Used by the recs
//   for blocks which perform exception checks without branching (it's enabled by
//   setting "branch = 2";
static void iBranchTest(u32 newpc, bool noDispatch)
{
#ifdef _DEBUG
	//CALLFunc((uptr)testfpu);
#endif

	if( bExecBIOS ) CheckForBIOSEnd();

	// Check the Event scheduler if our "cycle target" has been reached.
	// Equiv code to:
	//    cpuRegs.cycle += blockcycles;
	//    if( cpuRegs.cycle > g_nextBranchCycle ) { DoEvents(); }
	MOV32MtoR(EAX, (uptr)&cpuRegs.cycle);
	ADD32ItoR(EAX, eeScaleBlockCycles());
	MOV32RtoM((uptr)&cpuRegs.cycle, EAX); // update cycles
	SUB32MtoR(EAX, (uptr)&g_nextBranchCycle);

	if (!noDispatch) {
		if (newpc == 0xffffffff)
			JS32((uptr)DispatcherReg - ( (uptr)x86Ptr[0] + 6 ));
		else
			iBranch(newpc, 1);
	}

	RET();
}

static void checkcodefn()
{
	int pctemp;

#ifdef _MSC_VER
	__asm mov pctemp, eax;
#else
    __asm__("movl %%eax, %[pctemp]" : [pctemp]"=m"(pctemp) );
#endif

	Console::Error("code changed! %x", params pctemp);
	assert(0);
}

void recompileNextInstruction(int delayslot)
{
	static u8 s_bFlushReg = 1;
	int i, count;

	s_pCode = (int *)PSM( pc );
	assert(s_pCode);

	// why?
#ifdef _DEBUG
	MOV32ItoR(EAX, pc);
#endif

	cpuRegs.code = *(int *)s_pCode;
	pc += 4;

#if 0
#ifdef _DEBUG
	CMP32ItoM((u32)s_pCode, cpuRegs.code);
	j8Ptr[0] = JE8(0);
	MOV32ItoR(EAX, pc);
	CALLFunc((uptr)checkcodefn);
	x86SetJ8( j8Ptr[ 0 ] );

	if( !delayslot ) {
		CMP32ItoM((u32)&cpuRegs.pc, s_pCurBlockEx->startpc);
		j8Ptr[0] = JB8(0);
		CMP32ItoM((u32)&cpuRegs.pc, pc);
		j8Ptr[1] = JA8(0);
		j8Ptr[2] = JMP8(0);
		x86SetJ8( j8Ptr[ 0 ] );
		x86SetJ8( j8Ptr[ 1 ] );
		PUSH32I(s_pCurBlockEx->startpc);
		ADD32ItoR(ESP, 4);
		x86SetJ8( j8Ptr[ 2 ] );	
	}
#endif
#endif

	g_pCurInstInfo++;

	for(i = 0; i < MMXREGS; ++i) {
		if( mmxregs[i].inuse ) {
			assert( MMX_ISGPR(mmxregs[i].reg) );
			count = _recIsRegWritten(g_pCurInstInfo, (s_nEndBlock-pc)/4 + 1, XMMTYPE_GPRREG, mmxregs[i].reg-MMX_GPR);
			if( count > 0 ) mmxregs[i].counter = 1000-count;
			else mmxregs[i].counter = 0;
		}
	}

	for(i = 0; i < XMMREGS; ++i) {
		if( xmmregs[i].inuse ) {
			count = _recIsRegWritten(g_pCurInstInfo, (s_nEndBlock-pc)/4 + 1, xmmregs[i].type, xmmregs[i].reg);
			if( count > 0 ) xmmregs[i].counter = 1000-count;
			else xmmregs[i].counter = 0;
		}
	}

	const OPCODE& opcode = GetCurrentInstruction();

	// peephole optimizations
#ifdef PCSX2_VM_COISSUE
	if( g_pCurInstInfo->info & EEINSTINFO_COREC ) {

		if( g_pCurInstInfo->numpeeps > 1 ) {
			switch(_Opcode_) {
				case 30: recLQ_coX(g_pCurInstInfo->numpeeps); break;
				case 31: recSQ_coX(g_pCurInstInfo->numpeeps); break;
				case 49: recLWC1_coX(g_pCurInstInfo->numpeeps); break;
				case 57: recSWC1_coX(g_pCurInstInfo->numpeeps); break;
				case 55: recLD_coX(g_pCurInstInfo->numpeeps); break;
				case 63: recSD_coX(g_pCurInstInfo->numpeeps, 1); break; //not sure if should be set to 1 or 0; looks like "1" handles alignment, so i'm going with that for now

				jNO_DEFAULT
			}
			pc += g_pCurInstInfo->numpeeps*4;
			s_nBlockCycles += (g_pCurInstInfo->numpeeps+1) * opcode.cycles;
			g_pCurInstInfo += g_pCurInstInfo->numpeeps;
		}
		else {
			recBSC_co[_Opcode_]();
			pc += 4;
			g_pCurInstInfo++;
			s_nBlockCycles += opcode.cycles*2;
		}
	}
	else
#endif
	{
	 	//assert( !(g_pCurInstInfo->info & EEINSTINFO_NOREC) );

		// if this instruction is a jump or a branch, exit right away
		if( delayslot ) {
			switch(_Opcode_) {
				case 1:
					switch(_Rt_) {
						case 0: case 1: case 2: case 3: case 0x10: case 0x11: case 0x12: case 0x13:
							Console::Notice("branch %x in delay slot!", params cpuRegs.code);
							_clearNeededX86regs();
							_clearNeededMMXregs();
							_clearNeededXMMregs();
							return;
					}
					break;

				case 2: case 3: case 4: case 5: case 6: case 7: case 0x14: case 0x15: case 0x16: case 0x17:
					Console::Notice("branch %x in delay slot!", params cpuRegs.code);
					_clearNeededX86regs();
					_clearNeededMMXregs();
					_clearNeededXMMregs();
					return;
			}
		}
		opcode.recompile();
		s_nBlockCycles += opcode.cycles;
	}

	if( !delayslot ) {
		if( s_bFlushReg ) {
			//if( !_flushUnusedConstReg() ) {
				int flushed = 0;
				if( _getNumMMXwrite() > 3 ) flushed = _flushMMXunused();
				if( !flushed && _getNumXMMwrite() > 2 ) _flushXMMunused();
				s_bFlushReg = !flushed;
//			}
//			else s_bFlushReg = 0;
		}
		else s_bFlushReg = 1;
	}
	else s_bFlushReg = 1;

	//CHECK_XMMCHANGED();
	_clearNeededX86regs();
	_clearNeededMMXregs();
	_clearNeededXMMregs();

//	_freeXMMregs();
//	_freeMMXregs();
//	_flushCachedRegs();
//	g_cpuHasConstReg = 1;
}

extern u32 psxdump;

static void printfn()
{
	static int lastrec = 0;
	static int curcount = 0;
	const int skip = 0;

	assert( !g_globalMMXSaved );
	assert( !g_globalXMMSaved );

    if( (dumplog&2) && g_lastpc != 0x81fc0 ) {//&& lastrec != g_lastpc ) {
		curcount++;

		if( curcount > skip ) {
			iDumpRegisters(g_lastpc, 1);
			curcount = 0;
		}

		lastrec = g_lastpc;
	}
}

u32 s_recblocks[] = {0};

void badespfn() {
	Console::Error("Bad esp!");
	assert(0);
}

void __fastcall dyna_block_discard(u32 start,u32 sz)
{
	DevCon::WriteLn("dyna_block_discard %08X , count %d", params start,sz);
	Cpu->Clear(start,sz);
}

void recRecompile( const u32 startpc )
{
	u32 i = 0;
	u32 branchTo;
	u32 willbranch3 = 0;
	u32 usecop2;

#ifdef _DEBUG
    //dumplog |= 4;
    if( dumplog & 4 )
		iDumpRegisters(startpc, 0);
#endif

	assert( startpc );

	// if recPtr reached the mem limit reset whole mem
	if ( ( (uptr)recPtr - (uptr)recMem ) >= REC_CACHEMEM-0x40000 || dumplog == 0xffffffff) {
		DevCon::WriteLn( "EE Recompiler data reset" );
		recResetEE();
	}
	if ( ( (uptr)recStackPtr - (uptr)recStack ) >= RECSTACK_SIZE-0x100 ) {
		DevCon::WriteLn("EE recompiler stack reset");
		recResetEE();
	}

	x86SetPtr( recPtr );
	x86Align(16);
	recPtr = x86Ptr[_EmitterId_];

	s_pCurBlock = PC_GETBLOCK(startpc);

	assert(s_pCurBlock->GetFnptr() == (uptr)JITCompile
		|| s_pCurBlock->GetFnptr() == (uptr)JITCompileInBlock);

	s_pCurBlockEx = recBlocks.Get(HWADDR(startpc));
	assert(!s_pCurBlockEx || s_pCurBlockEx->startpc != HWADDR(startpc));

	s_pCurBlockEx = recBlocks.New(HWADDR(startpc), (uptr)recPtr);

	if( s_pCurBlockEx == NULL ) {
		//SysPrintf("ee reset (blocks)\n");
		recResetEE();
		x86SetPtr( recPtr );
		s_pCurBlockEx = recBlocks.New(HWADDR(startpc), (uptr)recPtr);
	}

	assert(s_pCurBlockEx);

	branch = 0;

	// reset recomp state variables
	s_nBlockCycles = 0;
	pc = startpc;
	x86FpuState = FPU_STATE;
	iCWstate = 0;
	g_cpuHasConstReg = g_cpuFlushedConstReg = 1;
	g_cpuPrevRegHasLive1 = g_cpuRegHasLive1 = 0xffffffff;
	g_cpuPrevRegHasSignExt = g_cpuRegHasSignExt = 0;
	assert( g_cpuConstRegs[0].UD[0] == 0 );

	_initX86regs();
	_initXMMregs();
	_initMMXregs();

#ifdef _DEBUG
	// for debugging purposes
	MOV32ItoM((uptr)&g_lastpc, pc);
	CALLFunc((uptr)printfn);

//	CMP32MtoR(EBP, (uptr)&s_uSaveEBP);
//	j8Ptr[0] = JE8(0);
//	CALLFunc((uptr)badespfn);
//	x86SetJ8(j8Ptr[0]);
#endif

	// go until the next branch
	i = startpc;
	s_nEndBlock = 0xffffffff;
	s_nHasDelay = 0;
	
	while(1) {
		BASEBLOCK* pblock = PC_GETBLOCK(i);
		if (i != startpc && pblock->GetFnptr() != (uptr)JITCompile && pblock->GetFnptr() != (uptr)JITCompileInBlock) {
			// branch = 3
			willbranch3 = 1;
			s_nEndBlock = i;
			break;
		}
		//HUH ? PSM ? whut ? THIS IS VIRTUAL ACCESS GOD DAMMIT
		cpuRegs.code = *(int *)PSM(i);

		switch(cpuRegs.code >> 26) {
			case 0: // special

				if( _Funct_ == 8 || _Funct_ == 9 ) { // JR, JALR
					s_nEndBlock = i + 8;
					s_nHasDelay = 1;
					goto StartRecomp;
				}

				break;
			case 1: // regimm
				
				if( _Rt_ < 4 || (_Rt_ >= 16 && _Rt_ < 20) ) {
					// branches
					if( _Rt_ == 2 || _Rt_ == 3 || _Rt_ == 18 || _Rt_ == 19 ) s_nHasDelay = 1;
					else s_nHasDelay = 2;

					branchTo = _Imm_ * 4 + i + 4;
					if( branchTo > startpc && branchTo < i ) s_nEndBlock = branchTo;
					else  s_nEndBlock = i+8;

					goto StartRecomp;
				}

				break;

			case 2: // J
			case 3: // JAL
				s_nHasDelay = 1;
				s_nEndBlock = i + 8;
				goto StartRecomp;

			// branches
			case 4: case 5: case 6: case 7: 
			case 20: case 21: case 22: case 23:

				if( (cpuRegs.code >> 26) >= 20 ) s_nHasDelay = 1;
				else s_nHasDelay = 2;

				branchTo = _Imm_ * 4 + i + 4;
				if( branchTo > startpc && branchTo < i ) s_nEndBlock = branchTo;
				else  s_nEndBlock = i+8;
				
				goto StartRecomp;

			case 16: // cp0
				if( _Rs_ == 16 ) {
					if( _Funct_ == 24 ) { // eret
						s_nEndBlock = i+4;
						goto StartRecomp;
					}
				}
				// Fall through!
				// COP0's branch opcodes line up with COP1 and COP2's

			case 17: // cp1
			case 18: // cp2
				if( _Rs_ == 8 ) {
					// BC1F, BC1T, BC1FL, BC1TL
					// BC2F, BC2T, BC2FL, BC2TL
					if( _Rt_ >= 2 ) s_nHasDelay = 1;
					else s_nHasDelay = 2;

					branchTo = _Imm_ * 4 + i + 4;
					if( branchTo > startpc && branchTo < i ) s_nEndBlock = branchTo;
					else  s_nEndBlock = i+8;
					
					goto StartRecomp;
				}
				break;
		}

		i += 4;
	}

StartRecomp:

	// rec info //
	{
		EEINST* pcur;

		if( s_nInstCacheSize < (s_nEndBlock-startpc)/4+1 ) {
			free(s_pInstCache);
			s_nInstCacheSize = (s_nEndBlock-startpc)/4+10;
			s_pInstCache = (EEINST*)malloc(sizeof(EEINST)*s_nInstCacheSize);
			assert( s_pInstCache != NULL );
		}

		pcur = s_pInstCache + (s_nEndBlock-startpc)/4;
		_recClearInst(pcur);
		pcur->info = 0;

		for(i = s_nEndBlock; i > startpc; i -= 4 ) {
			cpuRegs.code = *(int *)PSM(i-4);
			pcur[-1] = pcur[0];

			BSCPropagate bsc( pcur[-1], pcur[0] );
			bsc.rprop();
			pcur--;
		}
	}

	// analyze instructions //
	{
		usecop2 = 0;
		g_pCurInstInfo = s_pInstCache;

		for(i = startpc; i < s_nEndBlock; i += 4) {
			g_pCurInstInfo++;
			cpuRegs.code = *(u32*)PSM(i);

			// cop2 //
			if( g_pCurInstInfo->info & EEINSTINFO_COP2 ) {

				if( !usecop2 ) {
					// init
					vucycle = 0;
					usecop2 = 1;
				}
				
				VU0.code = cpuRegs.code;
				_vuRegsCOP22( &VU0, &g_pCurInstInfo->vuregs );
				continue;
			}

			// fixme - This should be based on the cycle count of the current EE
			// instruction being analyzed.
			if( usecop2 ) vucycle++;

			// peephole optimizations //
#ifdef PCSX2_VM_COISSUE
			if( i < s_nEndBlock-4 && recompileCodeSafe(i) ) {
				u32 curcode = cpuRegs.code;
				u32 nextcode = *(u32*)PSM(i+4);
				if( _eeIsLoadStoreCoIssue(curcode, nextcode) && recBSC_co[curcode>>26] != NULL ) {

					// rs has to be the same, and cannot be just written
					if( ((curcode >> 21) & 0x1F) == ((nextcode >> 21) & 0x1F) && !_eeLoadWritesRs(curcode) ) {

						if( _eeIsLoadStoreCoX(curcode) && ((nextcode>>16)&0x1f) != ((curcode>>21)&0x1f) ) {
							// see how many stores there are
							u32 j;
							// use xmmregs since only supporting lwc1,lq,swc1,sq
							for(j = i+8; j < s_nEndBlock && j < i+4*XMMREGS; j += 4 ) {
								u32 nncode = *(u32*)PSM(j);
								if( (nncode>>26) != (curcode>>26) || ((curcode>>21)&0x1f) != ((nncode>>21)&0x1f) ||
									_eeLoadWritesRs(nncode))
									break;
							}

							if( j > i+8 ) {
								u32 num = (j-i)>>2; // number of stores that can coissue
								assert( num <= XMMREGS );

								g_pCurInstInfo[0].numpeeps = num-1;
								g_pCurInstInfo[0].info |= EEINSTINFO_COREC;

								while(i < j-4) {
									g_pCurInstInfo++;
									g_pCurInstInfo[0].info |= EEINSTINFO_NOREC;
									i += 4;	
								}

								continue;
							}

							// fall through
						}

						// unaligned loadstores

						// if LWL, check if LWR and that offsets are +3 away
						switch(curcode >> 26) {
							case 0x22: // LWL
								if( (nextcode>>26) != 0x26 || ((s16)nextcode)+3 != (s16)curcode )
									continue;
								break;
							case 0x26: // LWR
								if( (nextcode>>26) != 0x22 || ((s16)nextcode) != (s16)curcode+3 )
									continue;
								break;

							case 0x2a: // SWL
								if( (nextcode>>26) != 0x2e || ((s16)nextcode)+3 != (s16)curcode )
									continue;
								break;
							case 0x2e: // SWR
								if( (nextcode>>26) != 0x2a || ((s16)nextcode) != (s16)curcode+3 )
									continue;
								break;

							case 0x1a: // LDL
								if( (nextcode>>26) != 0x1b || ((s16)nextcode)+7 != (s16)curcode )
									continue;
								break;
							case 0x1b: // LWR
								if( (nextcode>>26) != 0x1aa || ((s16)nextcode) != (s16)curcode+7 )
									continue;
								break;

							case 0x2c: // SWL
								if( (nextcode>>26) != 0x2d || ((s16)nextcode)+7 != (s16)curcode )
									continue;
								break;
							case 0x2d: // SWR
								if( (nextcode>>26) != 0x2c || ((s16)nextcode) != (s16)curcode+7 )
									continue;
								break;
						}
						
						// good enough
						g_pCurInstInfo[0].info |= EEINSTINFO_COREC;
						g_pCurInstInfo[0].numpeeps = 1;
						g_pCurInstInfo[1].info |= EEINSTINFO_NOREC;
						g_pCurInstInfo++;
						i += 4;
						continue;
					}
				}
			}
#endif // end peephole
		}
		// This *is* important because g_pCurInstInfo is checked a bit later on and
		// if it's not equal to s_pInstCache it handles recompilation differently.
		// ... but the empty if() conditional inside the for loop is still amusing. >_<
		if( usecop2 ) {
			// add necessary mac writebacks
			g_pCurInstInfo = s_pInstCache;

			for(i = startpc; i < s_nEndBlock-4; i += 4) {
				g_pCurInstInfo++;

				if( g_pCurInstInfo->info & EEINSTINFO_COP2 ) {
				}
			}
		}
	}

#ifdef _DEBUG
	// dump code
	for(i = 0; i < ArraySize(s_recblocks); ++i) {
		if( startpc == s_recblocks[i] ) {
			iDumpBlock(startpc, recPtr);
		}
	}

	if( (dumplog & 1) ) //|| usecop2 )
		iDumpBlock(startpc, recPtr);
#endif

	u32 sz=(s_nEndBlock-startpc)>>2;

	u32 inpage_ptr=startpc;
	u32 inpage_sz=sz*4;

	while(inpage_sz)
	{
		int PageType = mmap_GetRamPageInfo((u32*)PSM(inpage_ptr));
		u32 inpage_offs = inpage_ptr & 0xFFF;
		u32 pgsz = std::min(0x1000 - inpage_offs, inpage_sz);

		if(PageType!=-1)
		{
			if (PageType==0)
				mmap_MarkCountedRamPage(PSM(inpage_ptr),inpage_ptr&~0xFFF);
			else
			{
				MOV32ItoR(ECX, startpc);
				MOV32ItoR(EDX, sz);

				u32 lpc=inpage_ptr;
				u32 stg=pgsz;
				while(stg>0)
				{
					// was dyna_block_discard_recmem.  See note in recResetEE for details.
					CMP32ItoM((uptr)PSM(lpc),*(u32*)PSM(lpc));
					JNE32(((u32)&dyna_block_discard)- ( (u32)x86Ptr[0] + 6 ));

					stg-=4;
					lpc+=4;
				}
				DbgCon::WriteLn("Manual block @ %08X : %08X %d %d %d %d", params
					startpc,inpage_ptr,pgsz,0x1000-inpage_offs,inpage_sz,sz*4);
			}
		}
		inpage_ptr+=pgsz;
		inpage_sz-=pgsz;
	}

	// finally recompile //
	g_pCurInstInfo = s_pInstCache;
	while (!branch && pc < s_nEndBlock) {
		recompileNextInstruction(0);
	}

#ifdef _DEBUG
	if( (dumplog & 1) )
		iDumpBlock(startpc, recPtr);
#endif

	assert( (pc-startpc)>>2 <= 0xffff );
	s_pCurBlockEx->size = (pc-startpc)>>2;

	if (HWADDR(pc) <= Ps2MemSize::Base) {
		BASEBLOCKEX *oldBlock;
		int i;

		i = recBlocks.LastIndex(HWADDR(pc) - 4);
		while (oldBlock = recBlocks[i--]) {
			if (oldBlock == s_pCurBlockEx)
				continue;
			if (oldBlock->startpc >= HWADDR(pc))
				continue;
			if (oldBlock->startpc + oldBlock->size * 4 <= HWADDR(startpc))
				break;
			if (memcmp(&recRAMCopy[oldBlock->startpc / 4], PSM(oldBlock->startpc),
			           oldBlock->size * 4)) {
				recClear(startpc, (pc - startpc) / 4);
				s_pCurBlockEx = recBlocks.Get(HWADDR(startpc));
				assert(s_pCurBlockEx->startpc == HWADDR(startpc));
				break;
			}
		}

		memcpy(&recRAMCopy[HWADDR(startpc) / 4], PSM(startpc), pc - startpc);
	}

	s_pCurBlock->SetFnptr((uptr)recPtr);

	for(i = 1; i < (u32)s_pCurBlockEx->size; i++) {
		if ((uptr)JITCompile == s_pCurBlock[i].GetFnptr())
			s_pCurBlock[i].SetFnptr((uptr)JITCompileInBlock);
	}

	if( !(pc&0x10000000) )
		maxrecmem = std::max( (pc&~0xa0000000), maxrecmem );

	if( branch == 2 )
	{
		// Branch type 2 - This is how I "think" this works (air):
		// Performs a branch/event test but does not actually "break" the block.
		// This allows exceptions to be raised, and is thus sufficient for
		// certain types of things like SYSCALL, EI, etc.  but it is not sufficient
		// for actual branching instructions.

		iFlushCall(FLUSH_EVERYTHING);
		iBranchTest(0xffffffff, true);
	}
	else
	{
		assert( branch != 3 );
		if( branch )
			assert( !willbranch3 );
		else
			ADD32ItoM((int)&cpuRegs.cycle, eeScaleBlockCycles() );

		if( willbranch3 || !branch) {
			iFlushCall(FLUSH_EVERYTHING);
			iBranch(pc, 0);
		}
	}

	assert( x86Ptr[0] < recMem+REC_CACHEMEM );
	assert( recStackPtr < recStack+RECSTACK_SIZE );
	assert( x86FpuState == 0 );

	assert(x86Ptr[_EmitterId_] - recPtr < 0x10000);
	s_pCurBlockEx->x86size = x86Ptr[_EmitterId_] - recPtr;

	recPtr = x86Ptr[0];

	assert( (g_cpuHasConstReg&g_cpuFlushedConstReg) == g_cpuHasConstReg );

	s_pCurBlock = NULL;
	s_pCurBlockEx = NULL;
}

R5900cpu recCpu = {
	recAlloc,
	recResetEE,
	recStep,
	recExecute,
	recExecuteBlock,
	recClear,
	recShutdown
};<|MERGE_RESOLUTION|>--- conflicted
+++ resolved
@@ -1104,10 +1104,6 @@
 		(s_nBlockCycles <= (10<<3)) ? scalarLow :
 		((s_nBlockCycles > (21<<3)) ? scalarHigh : scalarMid )
 	);
-<<<<<<< HEAD
-
-	return temp >> (3+2);
-=======
 
 	return temp >> (3+2);
 }
@@ -1123,7 +1119,6 @@
 		ptr = JS32(0);
 
 	recBlocks.Link(HWADDR(newpc), (uptr)ptr);
->>>>>>> 382431eb
 }
 
 // Generates dynarec code for Event tests followed by a block dispatch (branch).
