--- conflicted
+++ resolved
@@ -153,16 +153,12 @@
 //+08+4*argc the program name(first param)						   <--
 //+08+4*argc+strlen(argv[0]+1) the rest of params; i.e. a copy of 'args'
 //                                         see above 'char args[256];'
-<<<<<<< HEAD
-static uint parseCommandLine( const wxString& filename )
-=======
 
 // The results of this function will normally be that it finds an arg at 13 chars, and another at 0.
 // It'd probably be easier to 0 out all 256 chars, split args, copy all the arguments in, and note
 // the locations of each split...  --arcum42
 
-static uint parseCommandLine( const char *filename )
->>>>>>> cd5934fb
+static uint parseCommandLine( const wxString& filename )
 {
 	if ( ( args_ptr != 0xFFFFFFFF ) && ( args_ptr > (4 + 4 + 256) ) )
 	{
@@ -191,34 +187,10 @@
 			p++;
 		else
 			p = filename;
-<<<<<<< HEAD
-
-		args_ptr -= strlen( p ) + 1;
-
-		strcpy( (char*)&PS2MEM_BASE[ args_ptr ], p );						//fill param 0; i.e. name of the program
-
-		for ( i = strlen( p ) + 1 + 256, argc = 0; i > 0; i-- )
-		{
-			while (i && ((PS2MEM_BASE[ args_ptr + i ] == 0) || (PS2MEM_BASE[ args_ptr + i ] == 32)))
-			{ i--; }
-
-			if ( PS2MEM_BASE[ args_ptr + i + 1 ] == ' ') PS2MEM_BASE[ args_ptr + i + 1 ] = 0;
-
-			while (i && (PS2MEM_BASE[ args_ptr + i ] != 0) && (PS2MEM_BASE[ args_ptr + i] != 32))
-			{ i--; }
-
-			if ((PS2MEM_BASE[ args_ptr + i ] != 0) && (PS2MEM_BASE[ args_ptr + i ] != 32))
-			{	//i==0
-				argc++;
-
-				if ( args_ptr - 4 - 4 - argc * 4 < 0 ) // fixme - Should this be cast to a signed int?
-					return 0;
-
-=======
-		
+
 		
 		args_ptr -= strlen( p ) + 1;
-		
+
 		//fill param 0; i.e. name of the program
 		strcpy( (char*)&PS2MEM_BASE[ args_ptr ], p );
 		
@@ -226,12 +198,12 @@
 		for ( i = args_end - args_ptr + 1, argc = 0; i > 0; i-- )
 		{
 			while (i && isEmpty(args_ptr + i ))  { i--; }
-			
+
 			// If the last char is a space, set it to 0.
 			if ( PS2MEM_BASE[ args_ptr + i + 1 ] == ' ') PS2MEM_BASE[ args_ptr + i + 1 ] = 0;
-			
+
 			while (i && !isEmpty(args_ptr + i )) { i--; }
-			
+
 			// Now that we've gone back a word, increase the number of arguments, 
 			// and mark the location of the argument. 
 			if (!isEmpty(args_ptr + i )) // i <= 0
@@ -241,7 +213,6 @@
 				ret = args_ptr - 4 - 4 - argc * 4;
 				
 				if (ret < 0 ) return 0;
->>>>>>> cd5934fb
 				((u32*)PS2MEM_BASE)[ args_ptr / 4 - argc ] = args_ptr + i;
 			}
 			else
@@ -583,26 +554,14 @@
 	
 	if( !filename.StartsWith( L"cdrom0:" ) && !filename.StartsWith( L"cdrom1:" ) )
 	{
-<<<<<<< HEAD
-		// Loading from a file (or non-cd image)
+		DevCon::WriteLn("Loading from a file (or non-cd image)");
 
 		elfsize = Path::GetFileSize( filename );
 	}
 	else
 	{
-		// Loading from a CD rom or CD image.
+		DevCon::WriteLn("Loading from a CD rom or CD image");
 		useCdvdSource = true;
-=======
-		DevCon::WriteLn("Loading from a file (or non-cd image)");
-		struct stat sbuf;
-		if ( stat( filename, &sbuf ) != 0 )
-			return -1;
-		elfsize = sbuf.st_size;
-	}
-	else
-	{
-		DevCon::WriteLn("Loading from a CD rom or CD image");
->>>>>>> cd5934fb
 		TocEntry toc;
 		IsoFS_init( );
 		if ( IsoFS_findFile( fnptr + strlen( "cdromN:" ), &toc ) == -1 )
