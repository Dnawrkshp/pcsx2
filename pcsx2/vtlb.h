--- conflicted
+++ resolved
@@ -110,7 +110,9 @@
 template <typename DataType>
 extern bool vtlb_ramWrite(u32 mem, const DataType& value);
 
-<<<<<<< HEAD
+extern bool vtlb_ramRead(u32 addr, mem8_t* value, size_t count);
+extern bool vtlb_ramWrite(u32 addr, const mem8_t* data, size_t count);
+
 // NOTE: Does not call MMIO handlers.
 extern int vtlb_memSafeCmpBytes(u32 mem, const void* src, u32 size);
 extern bool vtlb_memSafeReadBytes(u32 mem, void* dst, u32 size);
@@ -121,14 +123,6 @@
 extern int vtlb_DynGenReadNonQuad_Const(u32 bits, bool sign, bool xmm, u32 addr_const, vtlb_ReadRegAllocCallback dest_reg_alloc = nullptr);
 extern int vtlb_DynGenReadQuad(u32 bits, int addr_reg, vtlb_ReadRegAllocCallback dest_reg_alloc = nullptr);
 extern int vtlb_DynGenReadQuad_Const(u32 bits, u32 addr_const, vtlb_ReadRegAllocCallback dest_reg_alloc = nullptr);
-=======
-extern bool vtlb_ramRead(u32 addr, mem8_t* value, size_t count);
-extern bool vtlb_ramWrite(u32 addr, const mem8_t* data, size_t count);
-
-extern void vtlb_DynGenWrite(u32 sz);
-extern void vtlb_DynGenRead32(u32 bits, bool sign);
-extern int  vtlb_DynGenRead64(u32 sz, int gpr);
->>>>>>> 139e1f7a
 
 extern void vtlb_DynGenWrite(u32 sz, bool xmm, int addr_reg, int value_reg);
 extern void vtlb_DynGenWrite_Const(u32 bits, bool xmm, u32 addr_const, int value_reg);
