#pragma once

#ifndef _PCSX2_PRECOMPILED_HEADER_
#define _PCSX2_PRECOMPILED_HEADER_
#endif // pragma once

//////////////////////////////////////////////////////////////////////////////////////////
// Microsoft specific STL extensions for bounds checking and stuff: Enabled in devbuilds,
// disabled in release builds. :)

#ifdef _MSC_VER
#ifdef PCSX2_DEVBUILD
#	define _SECURE_SCL 1
#	define _SECURE_SCL_THROWS 1
#else
#	define _SECURE_SCL 0
#endif
#endif

#define NOMINMAX		// Disables other libs inclusion of their own min/max macros (we use std instead)

#if defined (__linux__)  // some distributions are lower case
#	define __LINUX__
#endif

#ifdef _WIN32
// disable warning C4244: '=' : conversion from 'big' to 'small', possible loss of data
#	pragma warning(disable:4244)
#else
#	include <unistd.h>		// Non-Windows platforms need this
#endif

//////////////////////////////////////////////////////////////////////////////////////////
// Welcome wxWidgets to the party!

#include <wx/string.h>
#include <wx/tokenzr.h>
#include <wx/gdicmn.h>		// for wxPoint/wxRect stuff

extern const wxRect wxDefaultRect;	// wxWidgets lacks one of its own.

//////////////////////////////////////////////////////////////////////////////////////////
// Include the STL junk that's actually handy.

#include <stdexcept>
#include <algorithm>
#include <vector>
#include <string>
#include <sstream>
#include <cstring>		// string.h under c++
#include <cstdio>		// stdio.h under c++
#include <cstdlib>
#include <iostream>

// ... and include some ANSI/POSIX C libs that are useful too, just for good measure.
// (these compile lightning fast with or without PCH, but they never change so
// might as well add them here)

#include <stddef.h>
#include <malloc.h>
#include <assert.h>
#include <sys/stat.h>
#include <pthread.h>

using std::string;		// we use it enough, so bring it into the global namespace.
using std::min;
using std::max;

typedef int BOOL;

#	undef TRUE
#	undef FALSE
#	define TRUE  1
#	define FALSE 0

//////////////////////////////////////////////////////////////////////////////////////////
// Begin Pcsx2 Includes: Add items here that are local to Pcsx2 but stay relatively
// unchanged for long periods of time, or happen to be used by almost everything, so they
// need a full recompile anyway, when modified (etc)

#include "zlib/zlib.h"
#include "PS2Etypes.h"
#include "MemcpyFast.h"
#include "StringUtils.h"
#include "Exceptions.h"
<<<<<<< HEAD
#include "MemcpyFast.h"

=======
>>>>>>> a6cbab67

////////////////////////////////////////////////////////////////////
// Compiler/OS specific macros and defines -- Begin Section

#if defined(_MSC_VER)

#	define strnicmp _strnicmp
#	define stricmp _stricmp

#else	// must be GCC...

#	include <sys/types.h>
#	include <sys/timeb.h>

// Definitions added Feb 16, 2006 by efp
#	ifndef __declspec
#		define __declspec(x)
#	endif

static __forceinline u32 timeGetTime()
{
	struct timeb t;
	ftime(&t);
	return (u32)(t.time*1000+t.millitm);
}

#	ifndef strnicmp
#		define strnicmp strncasecmp
#	endif

#	ifndef stricmp
#		define stricmp strcasecmp
#	endif

#endif		// end GCC/Linux stuff

// compile-time assert
#ifndef C_ASSERT
#	define C_ASSERT(e) typedef char __C_ASSERT__[(e)?1:-1]
#endif

#ifndef __LINUX__
#	define __unused
#endif

//////////////////////////////////////////////////////////////////////////////////////////
// Forceinline macro that is enabled for RELEASE/PUBLIC builds ONLY.  (non-inline in devel)
// This is useful because forceinline can make certain types of debugging problematic since
// functions that look like they should be called won't breakpoint since their code is inlined.
// Henceforth, use release_inline for things which we want inlined on public/release builds but
// *not* in devel builds.

#ifdef PCSX2_DEVBUILD
#	define __releaseinline
#else
#	define __releaseinline __forceinline
#endif
<|MERGE_RESOLUTION|>--- conflicted
+++ resolved
@@ -36,6 +36,9 @@
 #include <wx/string.h>
 #include <wx/tokenzr.h>
 #include <wx/gdicmn.h>		// for wxPoint/wxRect stuff
+#include <wx/intl.h>
+#include <wx/log.h>
+#include <wx/filename.h>
 
 extern const wxRect wxDefaultRect;	// wxWidgets lacks one of its own.
 
@@ -68,10 +71,19 @@
 
 typedef int BOOL;
 
-#	undef TRUE
-#	undef FALSE
-#	define TRUE  1
-#	define FALSE 0
+#undef TRUE
+#undef FALSE
+#define TRUE  1
+#define FALSE 0
+
+// This should prove useful....
+#define wxsFormat wxString::Format
+
+// macro provided for tagging translation strings, without actually running them through the
+// translator (which the _() does automatically, and sometimes we don't want that)
+#define wxLt(a)  a
+
+#define wxASSERT_MSG_A( cond, msg ) wxASSERT_MSG( cond, wxString::FromAscii(msg).c_str() );
 
 //////////////////////////////////////////////////////////////////////////////////////////
 // Begin Pcsx2 Includes: Add items here that are local to Pcsx2 but stay relatively
@@ -80,14 +92,12 @@
 
 #include "zlib/zlib.h"
 #include "PS2Etypes.h"
-#include "MemcpyFast.h"
+#include "Paths.h"
+#include "Config.h"
 #include "StringUtils.h"
 #include "Exceptions.h"
-<<<<<<< HEAD
 #include "MemcpyFast.h"
 
-=======
->>>>>>> a6cbab67
 
 ////////////////////////////////////////////////////////////////////
 // Compiler/OS specific macros and defines -- Begin Section
@@ -145,3 +155,34 @@
 #else
 #	define __releaseinline __forceinline
 #endif
+
+//////////////////////////////////////////////////////////////
+// Dev / Debug conditionals --
+//   Consts for using if() statements instead of uglier #ifdef macros.
+//   Abbreviated macros for dev/debug only consoles and msgboxes.
+
+#ifdef PCSX2_DEVBUILD
+
+#	define DevCon Console
+#	define DevMsg MsgBox
+	static const bool IsDevBuild = true;
+
+#else
+
+#	define DevCon 0&&Console
+#	define DevMsg 
+	static const bool IsDevBuild = false;
+
+#endif
+
+#ifdef _DEBUG
+
+#	define DbgCon Console
+	static const bool IsDebugBuild = true;
+
+#else
+
+#	define DbgCon 0&&Console
+	static const bool IsDebugBuild = false;
+
+#endif