--- conflicted
+++ resolved
@@ -572,41 +572,7 @@
 		psxRegs.iopCycleEE = 0;
 	}
 
-<<<<<<< HEAD
 	cpuSetNextEventDelta(cpuRegs.eCycle[n]);
-=======
-	cpuSetNextEventDelta( cpuRegs.eCycle[n] );
-}
-
-// Called from recompilers; define is mandatory.
-void eeGameStarting()
-{
-	if (!g_GameStarted)
-	{
-		//Console.WriteLn( Color_Green, "(R5900) ELF Entry point! [addr=0x%08X]", ElfEntry );
-		g_GameStarted = true;
-		g_GameLoading = false;
-		
-		// map extra 96mb
-		vtlb_VMap(0x02000000, 0x02000000, 0x06000000);
-
-		// GameStartingInThread may issue a reset of the cpu and/or recompilers.  Check for and
-		// handle such things here:
-#ifndef PCSX2_CORE
-		GetCoreThread().GameStartingInThread();
-		if (GetCoreThread().HasPendingStateChangeRequest())
-			Cpu->ExitExecution();
-#else
-		VMManager::Internal::GameStartingOnCPUThread();
-		if (VMManager::Internal::IsExecutionInterrupted())
-			Cpu->ExitExecution();
-#endif
-	}
-	else
-	{
-		Console.WriteLn( Color_Green, "(R5900) Re-executed ELF Entry point (ignored) [addr=0x%08X]", ElfEntry );
-	}
->>>>>>> 139e1f7a
 }
 
 // Count arguments, save their starting locations, and replace the space separators with null terminators so they're separate strings
