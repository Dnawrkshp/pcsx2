// SPDX-FileCopyrightText: 2002-2023 PCSX2 Dev Team
// SPDX-License-Identifier: LGPL-3.0+

#include "Common.h"

#include "common/StringUtil.h"
#include "ps2/BiosTools.h"
#include "R5900.h"
#include "R3000A.h"
#include "ps2/pgif.h" // pgif init
#include "VUmicro.h"
#include "COP0.h"
#include "MTVU.h"
#include "VMManager.h"

#include "Hardware.h"
#include "IPU/IPUdma.h"

#include "Elfheader.h"
#include "CDVD/CDVD.h"
#include "Patch.h"
#include "GameDatabase.h"
#include "GSDumpReplayer.h"

#include "DebugTools/Breakpoints.h"
#include "DebugTools/MIPSAnalyst.h"
#include "DebugTools/SymbolMap.h"
#include "R5900OpcodeTables.h"

<<<<<<< HEAD
#include "pcsx2/FrameStep.h"
=======
#include "fmt/format.h"
>>>>>>> 61aef9c9

using namespace R5900;	// for R5900 disasm tools

s32 EEsCycle;		// used to sync the IOP to the EE
u32 EEoCycle;

alignas(16) cpuRegisters cpuRegs;
alignas(16) fpuRegisters fpuRegs;
alignas(16) tlbs tlb[48];
R5900cpu *Cpu = NULL;

static constexpr uint eeWaitCycles = 3072;

bool eeEventTestIsActive = false;
EE_intProcessStatus eeRunInterruptScan = INT_NOT_RUNNING;

u32 g_eeloadMain = 0, g_eeloadExec = 0, g_osdsys_str = 0;

/* I don't know how much space for args there is in the memory block used for args in full boot mode,
but in fast boot mode, the block we use can fit at least 16 argv pointers (varies with BIOS version).
The second EELOAD call during full boot has three built-in arguments ("EELOAD rom0:PS2LOGO <ELF>"),
meaning that only the first 13 game arguments supplied by the user can be added on and passed through.
In fast boot mode, 15 arguments can fit because the only call to EELOAD is "<ELF> <<args>>". */
const int kMaxArgs = 16;
uptr g_argPtrs[kMaxArgs];
#define DEBUG_LAUNCHARG 0 // show lots of helpful console messages as the launch arguments are passed to the game

void cpuReset()
{
	std::memset(&cpuRegs, 0, sizeof(cpuRegs));
	std::memset(&fpuRegs, 0, sizeof(fpuRegs));
	std::memset(&tlb, 0, sizeof(tlb));

	cpuRegs.pc				= 0xbfc00000; //set pc reg to stack
	cpuRegs.CP0.n.Config	= 0x440;
	cpuRegs.CP0.n.Status.val= 0x70400004; //0x10900000 <-- wrong; // COP0 enabled | BEV = 1 | TS = 1
	cpuRegs.CP0.n.PRid		= 0x00002e20; // PRevID = Revision ID, same as R5900
	fpuRegs.fprc[0]			= 0x00002e30; // fpu Revision..
	fpuRegs.fprc[31]		= 0x01000001; // fpu Status/Control

	cpuRegs.nextEventCycle = cpuRegs.cycle + 4;
	EEsCycle = 0;
	EEoCycle = cpuRegs.cycle;

	psxReset();
	pgifInit();

	extern void Deci2Reset();		// lazy, no good header for it yet.
	Deci2Reset();

	AllowParams1 = !VMManager::Internal::IsFastBootInProgress();
	AllowParams2 = !VMManager::Internal::IsFastBootInProgress();

	g_eeloadMain = 0;
	g_eeloadExec = 0;
	g_osdsys_str = 0;

	CBreakPoints::ClearSkipFirst();
}

__ri void cpuException(u32 code, u32 bd)
{
	bool errLevel2, checkStatus;
	u32 offset = 0;

    cpuRegs.branch = 0;		// Tells the interpreter that an exception occurred during a branch.
	cpuRegs.CP0.n.Cause = code & 0xffff;

	if(cpuRegs.CP0.n.Status.b.ERL == 0)
	{
		//Error Level 0-1
		errLevel2 = false;
		checkStatus = (cpuRegs.CP0.n.Status.b.BEV == 0); //  for TLB/general exceptions

		if (((code & 0x7C) >= 0x8) && ((code & 0x7C) <= 0xC))
			offset = 0x0; //TLB Refill
		else if ((code & 0x7C) == 0x0)
			offset = 0x200; //Interrupt
		else
			offset = 0x180; // Everything else
	}
	else
	{
		//Error Level 2
		errLevel2 = true;
		checkStatus = (cpuRegs.CP0.n.Status.b.DEV == 0); // for perf/debug exceptions

		Console.Error("*PCSX2* FIX ME: Level 2 cpuException");
		if ((code & 0x38000) <= 0x8000 )
		{
			//Reset / NMI
			cpuRegs.pc = 0xBFC00000;
			Console.Warning("Reset request");
			cpuUpdateOperationMode();
			return;
		}
		else if((code & 0x38000) == 0x10000)
			offset = 0x80; //Performance Counter
		else if((code & 0x38000) == 0x18000)
			offset = 0x100; //Debug
		else
			Console.Error("Unknown Level 2 Exception!! Cause %x", code);
	}

	if (cpuRegs.CP0.n.Status.b.EXL == 0)
	{
		cpuRegs.CP0.n.Status.b.EXL = 1;
		if (bd)
		{
			Console.Warning("branch delay!!");
			cpuRegs.CP0.n.EPC = cpuRegs.pc - 4;
			cpuRegs.CP0.n.Cause |= 0x80000000;
		}
		else
		{
			cpuRegs.CP0.n.EPC = cpuRegs.pc;
			cpuRegs.CP0.n.Cause &= ~0x80000000;
		}
	}
	else
	{
		offset = 0x180; //Override the cause
		if (errLevel2) Console.Warning("cpuException: Status.EXL = 1 cause %x", code);
	}

	if (checkStatus)
		cpuRegs.pc = 0x80000000 + offset;
	else
		cpuRegs.pc = 0xBFC00200 + offset;

	cpuUpdateOperationMode();
}

void cpuTlbMiss(u32 addr, u32 bd, u32 excode)
{
	// Avoid too much spamming on the interpreter
	if (Cpu != &intCpu || IsDebugBuild) {
		Console.Error("cpuTlbMiss pc:%x, cycl:%x, addr: %x, status=%x, code=%x",
				cpuRegs.pc, cpuRegs.cycle, addr, cpuRegs.CP0.n.Status.val, excode);
	}

	cpuRegs.CP0.n.BadVAddr = addr;
	cpuRegs.CP0.n.Context &= 0xFF80000F;
	cpuRegs.CP0.n.Context |= (addr >> 9) & 0x007FFFF0;
	cpuRegs.CP0.n.EntryHi = (addr & 0xFFFFE000) | (cpuRegs.CP0.n.EntryHi & 0x1FFF);

	cpuRegs.pc -= 4;
	cpuException(excode, bd);
}

void cpuTlbMissR(u32 addr, u32 bd) {
	cpuTlbMiss(addr, bd, EXC_CODE_TLBL);
}

void cpuTlbMissW(u32 addr, u32 bd) {
	cpuTlbMiss(addr, bd, EXC_CODE_TLBS);
}

// sets a branch test to occur some time from an arbitrary starting point.
__fi void cpuSetNextEvent( u32 startCycle, s32 delta )
{
	// typecast the conditional to signed so that things don't blow up
	// if startCycle is greater than our next branch cycle.

	if( (int)(cpuRegs.nextEventCycle - startCycle) > delta )
	{
		cpuRegs.nextEventCycle = startCycle + delta;
	}
}

// sets a branch to occur some time from the current cycle
__fi void cpuSetNextEventDelta( s32 delta )
{
	cpuSetNextEvent( cpuRegs.cycle, delta );
}

__fi int cpuGetCycles(int interrupt)
{
	if(interrupt == VU_MTVU_BUSY && (!THREAD_VU1 || INSTANT_VU1))
		return 1;
	else
	{
		const int cycles = (cpuRegs.sCycle[interrupt] + cpuRegs.eCycle[interrupt]) - cpuRegs.cycle;
		return std::max(1, cycles);
	}

}

// tests the cpu cycle against the given start and delta values.
// Returns true if the delta time has passed.
__fi int cpuTestCycle( u32 startCycle, s32 delta )
{
	// typecast the conditional to signed so that things don't explode
	// if the startCycle is ahead of our current cpu cycle.

	return (int)(cpuRegs.cycle - startCycle) >= delta;
}

// tells the EE to run the branch test the next time it gets a chance.
__fi void cpuSetEvent()
{
	cpuRegs.nextEventCycle = cpuRegs.cycle;
}

__fi void cpuClearInt( uint i )
{
	pxAssume( i < 32 );
	cpuRegs.interrupt &= ~(1 << i);
	cpuRegs.dmastall &= ~(1 << i);
}

static __fi void TESTINT( u8 n, void (*callback)() )
{
	if( !(cpuRegs.interrupt & (1 << n)) ) return;

	if(CHECK_INSTANTDMAHACK || cpuTestCycle( cpuRegs.sCycle[n], cpuRegs.eCycle[n] ) )
	{
		cpuClearInt( n );
		callback();
	}
	else
		cpuSetNextEvent( cpuRegs.sCycle[n], cpuRegs.eCycle[n] );
}

// [TODO] move this function to Dmac.cpp, and remove most of the DMAC-related headers from
// being included into R5900.cpp.
static __fi bool _cpuTestInterrupts()
{

	if (!dmacRegs.ctrl.DMAE || (psHu8(DMAC_ENABLER+2) & 1))
	{
		//Console.Write("DMAC Disabled or suspended");
		return false;
	}

	eeRunInterruptScan = INT_RUNNING;

	while (eeRunInterruptScan == INT_RUNNING)
	{
		/* These are 'pcsx2 interrupts', they handle asynchronous stuff
		   that depends on the cycle timings */
		TESTINT(VU_MTVU_BUSY, MTVUInterrupt);
		TESTINT(DMAC_VIF1, vif1Interrupt);
		TESTINT(DMAC_GIF, gifInterrupt);
		TESTINT(DMAC_SIF0, EEsif0Interrupt);
		TESTINT(DMAC_SIF1, EEsif1Interrupt);
		// Profile-guided Optimization (sorta)
		// The following ints are rarely called.  Encasing them in a conditional
		// as follows helps speed up most games.

		if (cpuRegs.interrupt & ((1 << DMAC_VIF0) | (1 << DMAC_FROM_IPU) | (1 << DMAC_TO_IPU)
			| (1 << DMAC_FROM_SPR) | (1 << DMAC_TO_SPR) | (1 << DMAC_MFIFO_VIF) | (1 << DMAC_MFIFO_GIF)
			| (1 << VIF_VU0_FINISH) | (1 << VIF_VU1_FINISH) | (1 << IPU_PROCESS)))
		{
			TESTINT(DMAC_VIF0, vif0Interrupt);

			TESTINT(DMAC_FROM_IPU, ipu0Interrupt);
			TESTINT(DMAC_TO_IPU, ipu1Interrupt);
			TESTINT(IPU_PROCESS, ipuCMDProcess);

			TESTINT(DMAC_FROM_SPR, SPRFROMinterrupt);
			TESTINT(DMAC_TO_SPR, SPRTOinterrupt);

			TESTINT(DMAC_MFIFO_VIF, vifMFIFOInterrupt);
			TESTINT(DMAC_MFIFO_GIF, gifMFIFOInterrupt);

			TESTINT(VIF_VU0_FINISH, vif0VUFinish);
			TESTINT(VIF_VU1_FINISH, vif1VUFinish);
		}

		if (eeRunInterruptScan == INT_REQ_LOOP)
			eeRunInterruptScan = INT_RUNNING;
		else
			break;
	}

	eeRunInterruptScan = INT_NOT_RUNNING;

	if ((cpuRegs.interrupt & 0x1FFFF) & ~cpuRegs.dmastall)
		return true;
	else
		return false;
}

static __fi void _cpuTestTIMR()
{
	cpuRegs.CP0.n.Count += cpuRegs.cycle - cpuRegs.lastCOP0Cycle;
	cpuRegs.lastCOP0Cycle = cpuRegs.cycle;

	// fixme: this looks like a hack to make up for the fact that the TIMR
	// doesn't yet have a proper mechanism for setting itself up on a nextEventCycle.
	// A proper fix would schedule the TIMR to trigger at a specific cycle anytime
	// the Count or Compare registers are modified.

	if ( (cpuRegs.CP0.n.Status.val & 0x8000) &&
		cpuRegs.CP0.n.Count >= cpuRegs.CP0.n.Compare && cpuRegs.CP0.n.Count < cpuRegs.CP0.n.Compare+1000 )
	{
		Console.WriteLn( Color_Magenta, "timr intr: %x, %x", cpuRegs.CP0.n.Count, cpuRegs.CP0.n.Compare);
		cpuException(0x808000, cpuRegs.branch);
	}
}

static __fi void _cpuTestPERF()
{
	// Perfs are updated when read by games (COP0's MFC0/MTC0 instructions), so we need
	// only update them at semi-regular intervals to keep cpuRegs.cycle from wrapping
	// around twice on us btween updates.  Hence this function is called from the cpu's
	// Counters update.

	COP0_UpdatePCCR();
}

// Checks the COP0.Status for exception enablings.
// Exception handling for certain modes is *not* currently supported, this function filters
// them out.  Exceptions while the exception handler is active (EIE), or exceptions of any
// level other than 0 are ignored here.

static bool cpuIntsEnabled(int Interrupt)
{
	bool IntType = !!(cpuRegs.CP0.n.Status.val & Interrupt); //Choose either INTC or DMAC, depending on what called it

	return IntType && cpuRegs.CP0.n.Status.b.EIE && cpuRegs.CP0.n.Status.b.IE &&
		!cpuRegs.CP0.n.Status.b.EXL && (cpuRegs.CP0.n.Status.b.ERL == 0);
}

// Shared portion of the branch test, called from both the Interpreter
// and the recompiler.  (moved here to help alleviate redundant code)
__fi void _cpuEventTest_Shared()
{
	eeEventTestIsActive = true;
	cpuRegs.nextEventCycle = cpuRegs.cycle + eeWaitCycles;
	cpuRegs.lastEventCycle = cpuRegs.cycle;
	// ---- INTC / DMAC (CPU-level Exceptions) -----------------
	// Done first because exceptions raised during event tests need to be postponed a few
	// cycles (fixes Grandia II [PAL], which does a spin loop on a vsync and expects to
	// be able to read the value before the exception handler clears it).

	uint mask = intcInterrupt() | dmacInterrupt();
	if (cpuIntsEnabled(mask))
		cpuException(mask, cpuRegs.branch);


	// ---- Counters -------------
	// Important: the vsync counter must be the first to be checked.  It includes emulation
	// escape/suspend hooks, and it's really a good idea to suspend/resume emulation before
	// doing any actual meaningful branchtest logic.

	if (cpuTestCycle(nextsCounter, nextCounter))
	{
		rcntUpdate();
		_cpuTestPERF();
	}

	_cpuTestTIMR();

	// ---- Interrupts -------------
	// These are basically just DMAC-related events, which also piggy-back the same bits as
	// the PS2's own DMA channel IRQs and IRQ Masks.

	if (cpuRegs.interrupt)
	{
		// This is a BIOS hack because the coding in the BIOS is terrible but the bug is masked by Data Cache
		// where a DMA buffer is overwritten without waiting for the transfer to end, which causes the fonts to get all messed up
		// so to fix it, we run all the DMA's instantly when in the BIOS.
		// Only use the lower 17 bits of the cpuRegs.interrupt as the upper bits are for VU0/1 sync which can't be done in a tight loop
		if (CHECK_INSTANTDMAHACK && dmacRegs.ctrl.DMAE && !(psHu8(DMAC_ENABLER + 2) & 1) && (cpuRegs.interrupt & 0x1FFFF))
		{
			while ((cpuRegs.interrupt & 0x1FFFF) && _cpuTestInterrupts())
				;
		}
		else
			_cpuTestInterrupts();
	}

	// ---- IOP -------------
	// * It's important to run a iopEventTest before calling ExecuteBlock. This
	//   is because the IOP does not always perform branch tests before returning
	//   (during the prev branch) and also so it can act on the state the EE has
	//   given it before executing any code.
	//
	// * The IOP cannot always be run.  If we run IOP code every time through the
	//   cpuEventTest, the IOP generally starts to run way ahead of the EE.

	EEsCycle += cpuRegs.cycle - EEoCycle;
	EEoCycle = cpuRegs.cycle;

	if (EEsCycle > 0)
		iopEventAction = true;

	if (iopEventAction)
	{
		//if( EEsCycle < -450 )
		//	Console.WriteLn( " IOP ahead by: %d cycles", -EEsCycle );

		EEsCycle = psxCpu->ExecuteBlock(EEsCycle);

		iopEventAction = false;
	}

	iopEventTest();

	// ---- VU Sync -------------
	// We're in a EventTest.  All dynarec registers are flushed
	// so there is no need to freeze registers here.
	CpuVU0->ExecuteBlock();
	CpuVU1->ExecuteBlock();

	// ---- Schedule Next Event Test --------------

	const int nextIopEventDeta = ((psxRegs.iopNextEventCycle - psxRegs.cycle) * 8);
	// 8 or more cycles behind and there's an event scheduled
	if (EEsCycle >= nextIopEventDeta)
	{
		// EE's running way ahead of the IOP still, so we should branch quickly to give the
		// IOP extra timeslices in short order.

		cpuSetNextEventDelta(48);
		//Console.Warning( "EE ahead of the IOP -- Rapid Event!  %d", EEsCycle );
	}
	else
	{
		// Otherwise IOP is caught up/not doing anything so we can wait for the next event.
		cpuSetNextEventDelta(((psxRegs.iopNextEventCycle - psxRegs.cycle) * 8) - EEsCycle);
	}

	// Apply vsync and other counter nextCycles
	cpuSetNextEvent(nextsCounter, nextCounter);

	eeEventTestIsActive = false;
}

__ri void cpuTestINTCInts()
{
	// Check the COP0's Status register for general interrupt disables, and the 0x400
	// bit (which is INTC master toggle).
	if (!cpuIntsEnabled(0x400))
		return;

	if ((psHu32(INTC_STAT) & psHu32(INTC_MASK)) == 0)
		return;

	cpuSetNextEventDelta(4);
	if (eeEventTestIsActive && (psxRegs.iopCycleEE > 0))
	{
		psxRegs.iopBreak += psxRegs.iopCycleEE; // record the number of cycles the IOP didn't run.
		psxRegs.iopCycleEE = 0;
	}
}

__fi void cpuTestDMACInts()
{
	// Check the COP0's Status register for general interrupt disables, and the 0x800
	// bit (which is the DMAC master toggle).
	if (!cpuIntsEnabled(0x800))
		return;

	if (((psHu16(0xe012) & psHu16(0xe010)) == 0) &&
		((psHu16(0xe010) & 0x8000) == 0))
		return;

	cpuSetNextEventDelta(4);
	if (eeEventTestIsActive && (psxRegs.iopCycleEE > 0))
	{
		psxRegs.iopBreak += psxRegs.iopCycleEE; // record the number of cycles the IOP didn't run.
		psxRegs.iopCycleEE = 0;
	}
}

__fi void cpuTestTIMRInts()
{
	if ((cpuRegs.CP0.n.Status.val & 0x10007) == 0x10001)
	{
		_cpuTestPERF();
		_cpuTestTIMR();
	}
}

__fi void cpuTestHwInts()
{
	cpuTestINTCInts();
	cpuTestDMACInts();
	cpuTestTIMRInts();
}

__fi void CPU_SET_DMASTALL(EE_EventType n, bool set)
{
	if (set)
		cpuRegs.dmastall |= 1 << n;
	else
		cpuRegs.dmastall &= ~(1 << n);
}

__fi void CPU_INT( EE_EventType n, s32 ecycle)
{
	// If it's retunning too quick, just rerun the DMA, there's no point in running the EE for < 4 cycles.
	// This causes a huge uplift in performance for ONI FMV's.
	if (ecycle < 4 && !(cpuRegs.dmastall & (1 << n)) && eeRunInterruptScan != INT_NOT_RUNNING)
	{
		eeRunInterruptScan = INT_REQ_LOOP;
		cpuRegs.interrupt |= 1 << n;
		cpuRegs.sCycle[n] = cpuRegs.cycle;
		cpuRegs.eCycle[n] = 0;
		return;
	}

	// EE events happen 8 cycles in the future instead of whatever was requested.
	// This can be used on games with PATH3 masking issues for example, or when
	// some FMV look bad.
	if (CHECK_EETIMINGHACK && n < VIF_VU0_FINISH)
		ecycle = 8;

	cpuRegs.interrupt |= 1 << n;
	cpuRegs.sCycle[n] = cpuRegs.cycle;
	cpuRegs.eCycle[n] = ecycle;

	// Interrupt is happening soon: make sure both EE and IOP are aware.

	if (ecycle <= 28 && psxRegs.iopCycleEE > 0)
	{
		// If running in the IOP, force it to break immediately into the EE.
		// the EE's branch test is due to run.

		psxRegs.iopBreak += psxRegs.iopCycleEE; // record the number of cycles the IOP didn't run.
		psxRegs.iopCycleEE = 0;
	}

	cpuSetNextEventDelta(cpuRegs.eCycle[n]);
}

// Count arguments, save their starting locations, and replace the space separators with null terminators so they're separate strings
int ParseArgumentString(u32 arg_block)
{
	if (!arg_block)
		return 0;

	int argc = 0;
	bool wasSpace = true; // status of last char. scanned
	int args_len = strlen((char *)PSM(arg_block));
	for (int i = 0; i < args_len; i++)
	{
		char curchar = *(char *)PSM(arg_block + i);
		if (curchar == '\0')
			break; // should never reach this

		bool isSpace = (curchar == ' ');
		if (isSpace)
			memset(PSM(arg_block + i), 0, 1);
		else if (wasSpace) // then we're at a new arg
		{
			if (argc < kMaxArgs)
			{
				g_argPtrs[argc] = arg_block + i;
				argc++;
			}
			else
			{
				Console.WriteLn("ParseArgumentString: Discarded additional arguments beyond the maximum of %d.", kMaxArgs);
				break;
			}
		}
		wasSpace = isSpace;
	}
#if DEBUG_LAUNCHARG
	// Check our args block
	Console.WriteLn("ParseArgumentString: Saving these strings:");
	for (int a = 0; a < argc; a++)
		Console.WriteLn("%p -> '%s'.", g_argPtrs[a], (char *)PSM(g_argPtrs[a]));
#endif
	return argc;
}

// Called from recompilers; define is mandatory.
void eeloadHook()
{
	std::string elfname;
	int argc = cpuRegs.GPR.n.a0.SD[0];
	if (argc) // calls to EELOAD *after* the first one during the startup process will come here
	{
#if DEBUG_LAUNCHARG
		Console.WriteLn("eeloadHook: EELOAD was called with %d arguments according to $a0 and %d according to vargs block:",
			argc, memRead32(cpuRegs.GPR.n.a1.UD[0] - 4));
		for (int a = 0; a < argc; a++)
			Console.WriteLn("argv[%d]: %p -> %p -> '%s'", a, cpuRegs.GPR.n.a1.UL[0] + (a * 4),
				memRead32(cpuRegs.GPR.n.a1.UD[0] + (a * 4)), (char *)PSM(memRead32(cpuRegs.GPR.n.a1.UD[0] + (a * 4))));
#endif
		if (argc > 1)
			elfname = (char*)PSM(memRead32(cpuRegs.GPR.n.a1.UD[0] + 4)); // argv[1] in OSDSYS's invocation "EELOAD <game ELF>"

		// This code fires if the user chooses "full boot". First the Sony Computer Entertainment screen appears. This is the result
		// of an EELOAD call that does not want to accept launch arguments (but we patch it to do so in eeloadHook2() in fast boot
		// mode). Then EELOAD is called with the argument "rom0:PS2LOGO". At this point, we do not need any additional tricks
		// because EELOAD is now ready to accept launch arguments. So in full-boot mode, we simply wait for PS2LOGO to be called,
		// then we add the desired launch arguments. PS2LOGO passes those on to the game itself as it calls EELOAD a third time.
		if (!EmuConfig.CurrentGameArgs.empty() && elfname == "rom0:PS2LOGO")
		{
			const char *argString = EmuConfig.CurrentGameArgs.c_str();
			Console.WriteLn("eeloadHook: Supplying launch argument(s) '%s' to module '%s'...", argString, elfname.c_str());

			// Join all arguments by space characters so they can be processed as one string by ParseArgumentString(), then add the
			// user's launch arguments onto the end
			u32 arg_ptr = 0;
			int arg_len = 0;
			for (int a = 0; a < argc; a++)
			{
				arg_ptr = memRead32(cpuRegs.GPR.n.a1.UD[0] + (a * 4));
				arg_len = strlen((char *)PSM(arg_ptr));
				memset(PSM(arg_ptr + arg_len), 0x20, 1);
			}
			strcpy((char *)PSM(arg_ptr + arg_len + 1), EmuConfig.CurrentGameArgs.c_str());
			u32 first_arg_ptr = memRead32(cpuRegs.GPR.n.a1.UD[0]);
#if DEBUG_LAUNCHARG
			Console.WriteLn("eeloadHook: arg block is '%s'.", (char *)PSM(first_arg_ptr));
#endif
			argc = ParseArgumentString(first_arg_ptr);

			// Write pointer to next slot in $a1
			for (int a = 0; a < argc; a++)
				memWrite32(cpuRegs.GPR.n.a1.UD[0] + (a * 4), g_argPtrs[a]);
			cpuRegs.GPR.n.a0.SD[0] = argc;
#if DEBUG_LAUNCHARG
			// Check our work
			Console.WriteLn("eeloadHook: New arguments are:");
			for (int a = 0; a < argc; a++)
				Console.WriteLn("argv[%d]: %p -> '%s'", a, memRead32(cpuRegs.GPR.n.a1.UD[0] + (a * 4)),
				(char *)PSM(memRead32(cpuRegs.GPR.n.a1.UD[0] + (a * 4))));
#endif
		}
		// else it's presumed that the invocation is "EELOAD <game ELF> <<launch args>>", coming from PS2LOGO, and we needn't do
		// anything more
	}
#if DEBUG_LAUNCHARG
	// This code fires in full/fast boot mode when EELOAD is called the first/only time. When EELOAD is not given any arguments,
	// it calls rom0:OSDSYS by default, which displays the Sony Computer Entertainment screen. OSDSYS then calls "EELOAD
	// rom0:PS2LOGO" and we end up above.
	else
		Console.WriteLn("eeloadHook: EELOAD was called with no arguments.");
#endif

	// If "fast boot" was chosen, then on EELOAD's first call we won't yet know what the game's ELF is. Find the name and write it
	// into EELOAD's memory.
	if (VMManager::Internal::IsFastBootInProgress() && elfname.empty())
	{
		const std::string& elf_override = VMManager::Internal::GetELFOverride();
		if (!elf_override.empty())
		{
			elfname = fmt::format("host:{}", elf_override);
		}
		else
		{
			CDVDDiscType disc_type;
			std::string disc_elf;
			cdvdGetDiscInfo(nullptr, &disc_elf, nullptr, nullptr, &disc_type);
			if (disc_type == CDVDDiscType::PS2Disc)
			{
				// only allow fast boot for PS2 games
				elfname = std::move(disc_elf);
			}
			else
			{
				Console.Warning(fmt::format("Not allowing fast boot for non-PS2 ELF {}", disc_elf));
			}
		}

		// When fast-booting, we insert the game's ELF name into EELOAD so that the game is called instead of the default call of
		// "rom0:OSDSYS"; any launch arguments supplied by the user will be inserted into EELOAD later by eeloadHook2()
		if (!elfname.empty())
		{
			// Find and save location of default/fallback call "rom0:OSDSYS"; to be used later by eeloadHook2()
			for (g_osdsys_str = EELOAD_START; g_osdsys_str < EELOAD_START + EELOAD_SIZE; g_osdsys_str += 8) // strings are 64-bit aligned
			{
				if (!strcmp((char*)PSM(g_osdsys_str), "rom0:OSDSYS"))
				{
					// Overwrite OSDSYS with game's ELF name
					strcpy((char*)PSM(g_osdsys_str), elfname.c_str());
				}
			}
		}
		else
		{
			// Stop fast forwarding if we're doing that for boot.
			VMManager::Internal::DisableFastBoot();
			AllowParams1 = true;
			AllowParams2 = true;
		}
	}


	// map extra 96mb
	vtlb_VMap(0x02000000, 0x02000000, 0x06000000);

	VMManager::Internal::ELFLoadingOnCPUThread(std::move(elfname));
}

// Called from recompilers; define is mandatory.
// Only called if g_SkipBiosHack is true
void eeloadHook2()
{
	if (EmuConfig.CurrentGameArgs.empty())
		return;

	if (!g_osdsys_str)
	{
		Console.WriteLn("eeloadHook2: Called before \"rom0:OSDSYS\" was found by eeloadHook()!");
		return;
	}

	const char *argString = EmuConfig.CurrentGameArgs.c_str();
	Console.WriteLn("eeloadHook2: Supplying launch argument(s) '%s' to ELF '%s'.", argString, (char *)PSM(g_osdsys_str));

	// Add args string after game's ELF name that was written over "rom0:OSDSYS" by eeloadHook(). In between the ELF name and args
	// string we insert a space character so that ParseArgumentString() has one continuous string to process.
	int game_len = strlen((char *)PSM(g_osdsys_str));
	memset(PSM(g_osdsys_str + game_len), 0x20, 1);
	strcpy((char *)PSM(g_osdsys_str + game_len + 1), EmuConfig.CurrentGameArgs.c_str());
#if DEBUG_LAUNCHARG
	Console.WriteLn("eeloadHook2: arg block is '%s'.", (char *)PSM(g_osdsys_str));
#endif
	int argc = ParseArgumentString(g_osdsys_str);

	// Back up 4 bytes from start of args block for every arg + 4 bytes for start of argv pointer block, write pointers
	uptr block_start = g_osdsys_str - (argc * 4);
	for (int a = 0; a < argc; a++)
	{
#if DEBUG_LAUNCHARG
		Console.WriteLn("eeloadHook2: Writing address %p to location %p.", g_argPtrs[a], block_start + (a * 4));
#endif
		memWrite32(block_start + (a * 4), g_argPtrs[a]);
	}

	// Save argc and argv as incoming arguments for EELOAD function which calls ExecPS2()
#if DEBUG_LAUNCHARG
	Console.WriteLn("eeloadHook2: Saving %d and %p in $a0 and $a1.", argc, block_start);
#endif
	cpuRegs.GPR.n.a0.SD[0] = argc;
	cpuRegs.GPR.n.a1.UD[0] = block_start;
}

inline bool isBranchOrJump(u32 addr)
{
	u32 op = memRead32(addr);
	const OPCODE& opcode = GetInstruction(op);

	// Return false for eret & syscall as they are branch type in pcsx2 debugging tools,
	// but shouldn't have delay slot in isBreakpointNeeded/isMemcheckNeeded.
	if ((opcode.flags == (IS_BRANCH | BRANCHTYPE_SYSCALL)) || (opcode.flags == (IS_BRANCH | BRANCHTYPE_ERET)))
		return false;

	return (opcode.flags & IS_BRANCH) != 0;
}

// The next two functions return 0 if no breakpoint is needed,
// 1 if it's needed on the current pc, 2 if it's needed in the delay slot
// 3 if needed in both

int isBreakpointNeeded(u32 addr)
{
	int bpFlags = 0;
	if (CBreakPoints::IsAddressBreakPoint(BREAKPOINT_EE, addr))
		bpFlags += 1;

	// there may be a breakpoint in the delay slot
	if (isBranchOrJump(addr) && CBreakPoints::IsAddressBreakPoint(BREAKPOINT_EE, addr+4))
		bpFlags += 2;

	return bpFlags;
}

int isMemcheckNeeded(u32 pc)
{
	if (CBreakPoints::GetNumMemchecks() == 0)
		return 0;

	u32 addr = pc;
	if (isBranchOrJump(addr))
		addr += 4;

	u32 op = memRead32(addr);
	const OPCODE& opcode = GetInstruction(op);

	if (opcode.flags & IS_MEMORY)
		return addr == pc ? 1 : 2;

	return 0;
}<|MERGE_RESOLUTION|>--- conflicted
+++ resolved
@@ -27,11 +27,9 @@
 #include "DebugTools/SymbolMap.h"
 #include "R5900OpcodeTables.h"
 
-<<<<<<< HEAD
+#include "fmt/format.h"
+
 #include "pcsx2/FrameStep.h"
-=======
-#include "fmt/format.h"
->>>>>>> 61aef9c9
 
 using namespace R5900;	// for R5900 disasm tools
 
