/*  PCSX2 - PS2 Emulator for PCs
 *  Copyright (C) 2002-2023 PCSX2 Dev Team
 *
 *  PCSX2 is free software: you can redistribute it and/or modify it under the terms
 *  of the GNU Lesser General Public License as published by the Free Software Found-
 *  ation, either version 3 of the License, or (at your option) any later version.
 *
 *  PCSX2 is distributed in the hope that it will be useful, but WITHOUT ANY WARRANTY;
 *  without even the implied warranty of MERCHANTABILITY or FITNESS FOR A PARTICULAR
 *  PURPOSE.  See the GNU General Public License for more details.
 *
 *  You should have received a copy of the GNU General Public License along with PCSX2.
 *  If not, see <http://www.gnu.org/licenses/>.
 */


#include "PrecompiledHeader.h"

#include <time.h>
#include <cmath>

#include "Common.h"
#include "R3000A.h"
#include "Counters.h"
#include "IopCounters.h"

#include "GS.h"
#include "GS/GS.h"
#include "MTGS.h"
#include "PerformanceMetrics.h"
#include "Patch.h"
#include "ps2/HwInternal.h"
#include "SIO/Sio.h"
#include "SPU2/spu2.h"
<<<<<<< HEAD
#include "Recording/InputRecording.h"
#include "VMManager.h"
#include "VUmicro.h"
=======
#include "iR5900.h"

#ifndef PCSX2_CORE
#include "gui/App.h"
#else
#include "PAD/Host/PAD.h"
#include "VMManager.h"
#endif

#include "Recording/InputRecordingControls.h"
#include "pcsx2/FrameStep.h"
>>>>>>> 139e1f7a

using namespace Threading;

extern u8 psxhblankgate;
static const uint EECNT_FUTURE_TARGET = 0x10000000;
static int gates = 0;
static bool s_use_vsync_for_timing = false;

uint g_FrameCount = 0;

const u32 eeMemBackBufferStart = 0x80000;
u8 g_EEMemBackBuffer[2][EEMEM_BACKBUFFER_SIZE];

// Counter 4 takes care of scanlines - hSync/hBlanks
// Counter 5 takes care of vSync/vBlanks
Counter counters[4];
SyncCounter hsyncCounter;
SyncCounter vsyncCounter;

u32 nextsCounter;	// records the cpuRegs.cycle value of the last call to rcntUpdate()
s32 nextCounter;	// delta from nextsCounter, in cycles, until the next rcntUpdate()

// Forward declarations needed because C/C++ both are wimpy single-pass compilers.

static void rcntStartGate(bool mode, u32 sCycle);
static void rcntEndGate(bool mode, u32 sCycle);
static void rcntWcount(int index, u32 value);
static void rcntWmode(int index, u32 value);
static void rcntWtarget(int index, u32 value);
static void rcntWhold(int index, u32 value);

// For Analog/Double Strike and Interlace modes
static bool IsInterlacedVideoMode()
{
	return (gsVideoMode == GS_VideoMode::PAL || gsVideoMode == GS_VideoMode::NTSC || gsVideoMode == GS_VideoMode::DVD_NTSC || gsVideoMode == GS_VideoMode::DVD_PAL || gsVideoMode == GS_VideoMode::HDTV_1080I);
}

static bool IsProgressiveVideoMode()
{
	// The FIELD register only flips if the CMOD field in SMODE1 is set to anything but 0 and Front Porch bottom bit in SYNCV is set.
	// Also see "isReallyInterlaced()" in GSState.cpp
	return !(*(u32*)PS2GS_BASE(GS_SYNCV) & 0x1) || !(*(u32*)PS2GS_BASE(GS_SMODE1) & 0x6000);
}

void rcntReset(int index) {
	counters[index].count = 0;
	counters[index].sCycleT = cpuRegs.cycle;
}

// Updates the state of the nextCounter value (if needed) to serve
// any pending events for the given counter.
// Call this method after any modifications to the state of a counter.
static __fi void _rcntSet( int cntidx )
{
	s32 c;
	pxAssume( cntidx <= 4 );		// rcntSet isn't valid for h/vsync counters.

	const Counter& counter = counters[cntidx];

	// Stopped or special hsync gate?
	if (!counter.mode.IsCounting || (counter.mode.ClockSource == 0x3) ) return;

	if (!counter.mode.TargetInterrupt && !counter.mode.OverflowInterrupt) return;
	// check for special cases where the overflow or target has just passed
	// (we probably missed it because we're doing/checking other things)
	if( counter.count > 0x10000 || counter.count > counter.target )
	{
		nextCounter = 4;
		return;
	}

	// nextCounter is relative to the cpuRegs.cycle when rcntUpdate() was last called.
	// However, the current _rcntSet could be called at any cycle count, so we need to take
	// that into account.  Adding the difference from that cycle count to the current one
	// will do the trick!

	c = ((0x10000 - counter.count) * counter.rate) - (cpuRegs.cycle - counter.sCycleT);
	c += cpuRegs.cycle - nextsCounter;		// adjust for time passed since last rcntUpdate();
	if (c < nextCounter)
	{
		nextCounter = c;

		cpuSetNextEvent( nextsCounter, nextCounter ); // Need to update on counter resets/target changes
	}

	// Ignore target diff if target is currently disabled.
	// (the overflow is all we care about since it goes first, and then the
	// target will be turned on afterward, and handled in the next event test).

	if( counter.target & EECNT_FUTURE_TARGET )
	{
		return;
	}
	else
	{
		c = ((counter.target - counter.count) * counter.rate) - (cpuRegs.cycle - counter.sCycleT);
		c += cpuRegs.cycle - nextsCounter;		// adjust for time passed since last rcntUpdate();
		if (c < nextCounter)
		{
			nextCounter = c;
			cpuSetNextEvent(nextsCounter, nextCounter); // Need to update on counter resets/target changes
		}
	}
}


static __fi void cpuRcntSet()
{
	int i;

	// Default to next VBlank
	nextsCounter = cpuRegs.cycle;
	nextCounter = vsyncCounter.CycleT - (cpuRegs.cycle - vsyncCounter.sCycle);

	// Also check next HSync
	s32 nextHsync = hsyncCounter.CycleT - (cpuRegs.cycle - hsyncCounter.sCycle);
	if (nextHsync < nextCounter)
		nextCounter = nextHsync;

	for (i = 0; i < 4; i++)
		_rcntSet( i );

	// sanity check!
	if (nextCounter < 0)
		nextCounter = 0;

	cpuSetNextEvent(nextsCounter, nextCounter); // Need to update on counter resets/target changes
}

void rcntInit()
{
	int i;

	g_FrameCount = 0;

	std::memset(counters, 0, sizeof(counters));

	for (i=0; i<4; i++) {
		counters[i].rate = 2;
		counters[i].target = 0xffff;
	}
	counters[0].interrupt =  9;
	counters[1].interrupt = 10;
	counters[2].interrupt = 11;
	counters[3].interrupt = 12;

	hsyncCounter.Mode = MODE_HRENDER;
	hsyncCounter.sCycle = cpuRegs.cycle;
	vsyncCounter.Mode = MODE_VRENDER;
	vsyncCounter.sCycle = cpuRegs.cycle;

	for (i=0; i<4; i++) rcntReset(i);
	cpuRcntSet();
}


#ifndef _WIN32
#include <sys/time.h>
#endif

static s64 m_iTicks=0;
static u64 m_iStart=0;

struct vSyncTimingInfo
{
	double Framerate;       // frames per second (8 bit fixed)
	GS_VideoMode VideoMode; // used to detect change (interlaced/progressive)
	u32 Render;             // time from vblank end to vblank start (cycles)
	u32 Blank;              // time from vblank start to vblank end (cycles)

	u32 GSBlank;            // GS CSR is swapped roughly 3.5 hblank's after vblank start

	u32 hSyncError;         // rounding error after the duration of a rendered frame (cycles)
	u32 hRender;            // time from hblank end to hblank start (cycles)
	u32 hBlank;             // time from hblank start to hblank end (cycles)
	u32 hScanlinesPerFrame; // number of scanlines per frame (525/625 for NTSC/PAL)
};


static vSyncTimingInfo vSyncInfo;


static void vSyncInfoCalc(vSyncTimingInfo* info, double framesPerSecond, u32 scansPerFrame)
{
	constexpr double clock = static_cast<double>(PS2CLK);

	const u64 Frame = clock * 10000ULL / framesPerSecond;
	const u64 Scanline = Frame / scansPerFrame;

	// There are two renders and blanks per frame. This matches the PS2 test results.
	// The PAL and NTSC VBlank periods respectively lasts for approximately 22 and 26 scanlines.
	// An older test suggests that these periods are actually the periods that VBlank is off, but
	// Legendz Gekitou! Saga Battle runs very slowly if the VBlank period is inverted.
	// Some of the more timing sensitive games and their symptoms when things aren't right:
	// Dynasty Warriors 3 Xtreme Legends - fake save corruption when loading save
	// Jak II - random speedups
	// Shadow of Rome - FMV audio issues
	const bool ntsc_hblank = gsVideoMode != GS_VideoMode::PAL && gsVideoMode == GS_VideoMode::DVD_PAL;
	const u64 HalfFrame = Frame / 2;
	const u64 Blank = Scanline * ((ntsc_hblank ? 22 : 25) + static_cast<int>(!IsProgressiveVideoMode()));
	const u64 Render = HalfFrame - Blank;
	const u64 GSBlank = Scanline * (ntsc_hblank ? 3.5 : 3); // GS VBlank/CSR Swap happens roughly 3.5(NTSC) and 3(PAL) Scanlines after VBlank Start

	// Important!  The hRender/hBlank timers should be 50/50 for best results.
	//  (this appears to be what the real EE's timing crystal does anyway)

	u64 hBlank = Scanline / 2;
	u64 hRender = Scanline - hBlank;

	if (!IsInterlacedVideoMode())
	{
		hBlank /= 2;
		hRender /= 2;
	}

	//TODO: Carry fixed-point math all the way through the entire vsync and hsync counting processes, and continually apply rounding
	//as needed for each scheduled v/hsync related event. Much better to handle than this messed state.
	info->Framerate = framesPerSecond;
	info->GSBlank = (u32)(GSBlank / 10000);
	info->Render = (u32)(Render / 10000);
	info->Blank = (u32)(Blank / 10000);

	info->hRender = (u32)(hRender / 10000);
	info->hBlank = (u32)(hBlank / 10000);
	info->hScanlinesPerFrame = scansPerFrame;

	if ((Render % 10000) >= 5000) info->Render++;
	if ((Blank % 10000) >= 5000) info->Blank++;

	if ((hRender % 10000) >= 5000) info->hRender++;
	if ((hBlank % 10000) >= 5000) info->hBlank++;

	// Calculate accumulative hSync rounding error per half-frame:
	if (IsInterlacedVideoMode()) // gets off the chart in that mode
	{
		u32 hSyncCycles = ((info->hRender + info->hBlank) * scansPerFrame) / 2;
		u32 vSyncCycles = (info->Render + info->Blank);
		info->hSyncError = vSyncCycles - hSyncCycles;
		//Console.Warning("%d",info->hSyncError);
	}
	else info->hSyncError = 0;
	// Note: In NTSC modes there is some small rounding error in the vsync too,
	// however it would take thousands of frames for it to amount to anything and
	// is thus not worth the effort at this time.
}

const char* ReportVideoMode()
{
	switch (gsVideoMode)
	{
	case GS_VideoMode::PAL:          return "PAL";
	case GS_VideoMode::NTSC:         return "NTSC";
	case GS_VideoMode::DVD_NTSC:     return "DVD NTSC";
	case GS_VideoMode::DVD_PAL:      return "DVD PAL";
	case GS_VideoMode::VESA:         return "VESA";
	case GS_VideoMode::SDTV_480P:    return "SDTV 480p";
	case GS_VideoMode::SDTV_576P:    return "SDTV 576p";
	case GS_VideoMode::HDTV_720P:    return "HDTV 720p";
	case GS_VideoMode::HDTV_1080I:   return "HDTV 1080i";
	case GS_VideoMode::HDTV_1080P:   return "HDTV 1080p";
	default:                         return "Unknown";
	}
}

const char* ReportInterlaceMode()
{
	const u64& smode2 = *(u64*)PS2GS_BASE(GS_SMODE2);
	return !IsProgressiveVideoMode() ? ((smode2 & 2) ? "Interlaced (Frame)" : "Interlaced (Field)") : "Progressive";
}

double GetVerticalFrequency()
{
	// Note about NTSC/PAL "double strike" modes:
	// NTSC and PAL can be configured in such a way to produce a non-interlaced signal.
	// This involves modifying the signal slightly by either adding or subtracting a line (526/524 instead of 525)
	// which has the function of causing the odd and even fields to strike the same lines.
	// Doing this modifies the vertical refresh rate slightly. Beatmania is sensitive to this and
	// not accounting for it will cause the audio and video to become desynced.
	//
	// In the case of the GS, I believe it adds a halfline to the vertical back porch but more research is needed.
	// For now I'm just going to subtract off the config setting.
	//
	// According to the GS:
	// NTSC (interlaced): 59.94
	// NTSC (non-interlaced): 59.82
	// PAL (interlaced): 50.00
	// PAL (non-interlaced): 49.76
	//
	// More Information:
	// https://web.archive.org/web/20201031235528/https://wiki.nesdev.com/w/index.php/NTSC_video
	// https://web.archive.org/web/20201102100937/http://forums.nesdev.com/viewtopic.php?t=7909
	// https://web.archive.org/web/20120629231826fw_/http://ntsc-tv.com/index.html
	// https://web.archive.org/web/20200831051302/https://www.hdretrovision.com/240p/

	switch (gsVideoMode)
	{
	case GS_VideoMode::Uninitialized: // SetGsCrt hasn't executed yet, give some temporary values.
		return 60.00;
	case GS_VideoMode::PAL:
	case GS_VideoMode::DVD_PAL:
		return (IsProgressiveVideoMode() == false) ? EmuConfig.GS.FrameratePAL : EmuConfig.GS.FrameratePAL - 0.24f;
	case GS_VideoMode::NTSC:
	case GS_VideoMode::DVD_NTSC:
		return (IsProgressiveVideoMode() == false) ? EmuConfig.GS.FramerateNTSC : EmuConfig.GS.FramerateNTSC - 0.11f;
	case GS_VideoMode::SDTV_480P:
		return 59.94;
	case GS_VideoMode::HDTV_1080P:
	case GS_VideoMode::HDTV_1080I:
	case GS_VideoMode::HDTV_720P:
	case GS_VideoMode::SDTV_576P:
	case GS_VideoMode::VESA:
		return 60.00;
	default:
		// Pass NTSC vertical frequency value when unknown video mode is detected.
		return FRAMERATE_NTSC * 2;
	}
}

static double AdjustToHostRefreshRate(double vertical_frequency, double frame_limit)
{
	if (!EmuConfig.GS.SyncToHostRefreshRate || EmuConfig.GS.LimitScalar != 1.0f)
	{
		SPU2::SetDeviceSampleRateMultiplier(1.0);
		s_use_vsync_for_timing = false;
		return frame_limit;
	}

	float host_refresh_rate;
	if (!GSGetHostRefreshRate(&host_refresh_rate))
	{
		Console.Warning("Cannot sync to host refresh since the query failed.");
		SPU2::SetDeviceSampleRateMultiplier(1.0);
		s_use_vsync_for_timing = false;
		return frame_limit;
	}

	const double ratio = host_refresh_rate / vertical_frequency;
	const bool syncing_to_host = (ratio >= 0.95f && ratio <= 1.05f);
	s_use_vsync_for_timing = (syncing_to_host && !EmuConfig.GS.SkipDuplicateFrames && EmuConfig.GS.VsyncEnable != VsyncMode::Off);
	Console.WriteLn("Refresh rate: Host=%fhz Guest=%fhz Ratio=%f - %s %s", host_refresh_rate,
		vertical_frequency, ratio, syncing_to_host ? "can sync" : "can't sync",
		s_use_vsync_for_timing ? "and using vsync for pacing" : "and using sleep for pacing");

	if (!syncing_to_host)
		return frame_limit;

	frame_limit *= ratio;
	SPU2::SetDeviceSampleRateMultiplier(ratio);
	return frame_limit;
}

void UpdateVSyncRate(bool force)
{
	// Notice:  (and I probably repeat this elsewhere, but it's worth repeating)
	//  The PS2's vsync timer is an *independent* crystal that is fixed to either 59.94 (NTSC)
	//  or 50.0 (PAL) Hz.  It has *nothing* to do with real TV timings or the real vsync of
	//  the GS's output circuit.  It is the same regardless if the GS is outputting interlace
	//  or progressive scan content.

	const double vertical_frequency = GetVerticalFrequency();

	const double frames_per_second = vertical_frequency / 2.0;

	if (vSyncInfo.Framerate != frames_per_second || vSyncInfo.VideoMode != gsVideoMode || force)
	{
		const double frame_limit = AdjustToHostRefreshRate(vertical_frequency, frames_per_second * EmuConfig.GS.LimitScalar);

		const double tick_rate = GetTickFrequency() / 2.0;
		const s64 ticks = static_cast<s64>(tick_rate / std::max(frame_limit, 1.0));

		u32 total_scanlines = 0;
		bool custom = false;

		switch (gsVideoMode)
		{
			case GS_VideoMode::Uninitialized: // SYSCALL instruction hasn't executed yet, give some temporary values.
				if (gsIsInterlaced)
					total_scanlines = SCANLINES_TOTAL_NTSC_I;
				else
					total_scanlines = SCANLINES_TOTAL_NTSC_NI;
				break;
			case GS_VideoMode::PAL:
			case GS_VideoMode::DVD_PAL:
				custom = (EmuConfig.GS.FrameratePAL != Pcsx2Config::GSOptions::DEFAULT_FRAME_RATE_PAL);
				if (gsIsInterlaced)
					total_scanlines = SCANLINES_TOTAL_PAL_I;
				else
					total_scanlines = SCANLINES_TOTAL_PAL_NI;
				break;
			case GS_VideoMode::NTSC:
			case GS_VideoMode::DVD_NTSC:
				custom = (EmuConfig.GS.FramerateNTSC != Pcsx2Config::GSOptions::DEFAULT_FRAME_RATE_NTSC);
				if (gsIsInterlaced)
					total_scanlines = SCANLINES_TOTAL_NTSC_I;
				else
					total_scanlines = SCANLINES_TOTAL_NTSC_NI;
				break;
			case GS_VideoMode::SDTV_480P:
			case GS_VideoMode::SDTV_576P:
			case GS_VideoMode::HDTV_720P:
			case GS_VideoMode::VESA:
				total_scanlines = SCANLINES_TOTAL_NTSC_I;
				break;
			case GS_VideoMode::HDTV_1080P:
			case GS_VideoMode::HDTV_1080I:
				total_scanlines = SCANLINES_TOTAL_1080;
				break;
			case GS_VideoMode::Unknown:
			default:
				if (gsIsInterlaced)
					total_scanlines = SCANLINES_TOTAL_NTSC_I;
				else
					total_scanlines = SCANLINES_TOTAL_NTSC_NI;
				Console.Error("PCSX2-Counters: Unknown video mode detected");
				pxAssertDev(false, "Unknown video mode detected via SetGsCrt");
		}

		const bool video_mode_initialized = gsVideoMode != GS_VideoMode::Uninitialized;

		// NBA Jam 2004 PAL will fail to display 3D on the menu if this value isn't correct on reset.
		if (video_mode_initialized && vSyncInfo.VideoMode != gsVideoMode)
			CSRreg.FIELD = 1;

		vSyncInfo.VideoMode = gsVideoMode;

		vSyncInfoCalc(&vSyncInfo, frames_per_second, total_scanlines);

		if (video_mode_initialized)
			Console.WriteLn(Color_Green, "(UpdateVSyncRate) Mode Changed to %s.", ReportVideoMode());

		if (custom && video_mode_initialized)
			Console.Indent().WriteLn(Color_StrongGreen, "... with user configured refresh rate: %.02f Hz", vertical_frequency);

		hsyncCounter.CycleT = vSyncInfo.hRender; // Amount of cycles before the counter will be updated
		vsyncCounter.CycleT = vSyncInfo.Render;  // Amount of cycles before the counter will be updated
		hsyncCounter.sCycle = cpuRegs.cycle;
		vsyncCounter.sCycle = cpuRegs.cycle;
		vsyncCounter.Mode = MODE_VRENDER;
		cpuRcntSet();

		PerformanceMetrics::SetVerticalFrequency(vertical_frequency);

		if (m_iTicks != ticks)
			m_iTicks = ticks;

		m_iStart = GetCPUTicks();
	}
}

void frameLimitReset()
{
	m_iStart = GetCPUTicks();
}

// FMV switch stuff
extern uint eecount_on_last_vdec;
extern bool FMVstarted;
extern bool EnableFMV;

static bool RendererSwitched = false;
static bool s_last_fmv_state = false;

static __fi void DoFMVSwitch()
{
	bool new_fmv_state = s_last_fmv_state;
	if (EnableFMV)
	{
		DevCon.WriteLn("FMV started");
		new_fmv_state = true;
		EnableFMV = false;
	}
	else if (FMVstarted)
	{
		const int diff = cpuRegs.cycle - eecount_on_last_vdec;
		if (diff > 60000000)
		{
			DevCon.WriteLn("FMV ended");
			new_fmv_state = false;
			FMVstarted = false;
		}
	}

	if (new_fmv_state == s_last_fmv_state)
		return;

	s_last_fmv_state = new_fmv_state;

	switch (EmuConfig.GS.FMVAspectRatioSwitch)
	{
		case FMVAspectRatioSwitchType::Off:
			break;
		case FMVAspectRatioSwitchType::RAuto4_3_3_2:
			EmuConfig.CurrentAspectRatio = new_fmv_state ? AspectRatioType::RAuto4_3_3_2 : EmuConfig.GS.AspectRatio;
			break;
		case FMVAspectRatioSwitchType::R4_3:
			EmuConfig.CurrentAspectRatio = new_fmv_state ? AspectRatioType::R4_3 : EmuConfig.GS.AspectRatio;
			break;
		case FMVAspectRatioSwitchType::R16_9:
			EmuConfig.CurrentAspectRatio = new_fmv_state ? AspectRatioType::R16_9 : EmuConfig.GS.AspectRatio;
			break;
		default:
			break;
	}

	if (EmuConfig.Gamefixes.SoftwareRendererFMVHack && (GSConfig.UseHardwareRenderer() || (RendererSwitched && GSConfig.Renderer == GSRendererType::SW)))
	{
		RendererSwitched = GSConfig.UseHardwareRenderer();

		// we don't use the sw toggle here, because it'll change back to auto if set to sw
		MTGS::SwitchRenderer(new_fmv_state ? GSRendererType::SW : EmuConfig.GS.Renderer, false);
	}
	else
		RendererSwitched = false;
}

// Framelimiter - Measures the delta time between calls and stalls until a
// certain amount of time passes if such time hasn't passed yet.
static __fi void frameLimit()
{
	// Framelimiter off in settings? Framelimiter go brrr.
	if (EmuConfig.GS.LimitScalar == 0.0f || s_use_vsync_for_timing)
		return;

	const u64 uExpectedEnd = m_iStart + m_iTicks;  // Compute when we would expect this frame to end, assuming everything goes perfectly perfect.
	const u64 iEnd = GetCPUTicks();                // The current tick we actually stopped on.
	const s64 sDeltaTime = iEnd - uExpectedEnd;    // The diff between when we stopped and when we expected to.

	// If frame ran too long...
	if (sDeltaTime >= m_iTicks)
	{
		// ... Fudge the next frame start over a bit. Prevents fast forward zoomies.
		m_iStart += (sDeltaTime / m_iTicks) * m_iTicks;
		return;
	}

	// Conversion of delta from CPU ticks (microseconds) to milliseconds
	s32 msec = (int) ((sDeltaTime * -1000) / (s64) GetTickFrequency());

	// If any integer value of milliseconds exists, sleep it off.
	// Prior comments suggested that 1-2 ms sleeps were inaccurate on some OSes;
	// further testing suggests instead that this was utter bullshit.
	if (msec > 1)
	{
		Threading::Sleep(msec - 1);
	}

	// Conversion to milliseconds loses some precision; after sleeping off whole milliseconds,
	// spin the thread without sleeping until we finally reach our expected end time.
	while (GetCPUTicks() < uExpectedEnd)
	{
		// SKREEEEEEEE
	}

	// Finally, set our next frame start to when this one ends
	m_iStart = uExpectedEnd;
}

static __fi void VSyncStart(u32 sCycle)
{
	// End-of-frame tasks.
	DoFMVSwitch();
	VMManager::Internal::VSyncOnCPUThread();

	frameLimit(); // limit FPS
	gsPostVsyncStart(); // MUST be after framelimit; doing so before causes funk with frame times!
	
	if(EmuConfig.Trace.Enabled && EmuConfig.Trace.EE.m_EnableAll)
		SysTrace.EE.Counters.Write( "    ================  EE COUNTER VSYNC START (frame: %d)  ================", g_FrameCount );

	hwIntcIrq(INTC_VBLANK_S);
	psxVBlankStart();

	if (gates) rcntStartGate(true, sCycle); // Counters Start Gate code

	// INTC - VB Blank Start Hack --
	// Hack fix!  This corrects a freezeup in Granda 2 where it decides to spin
	// on the INTC_STAT register after the exception handler has already cleared
	// it.  But be warned!  Set the value to larger than 4 and it breaks Dark
	// Cloud and other games. -_-

	// How it works: Normally the INTC raises exceptions immediately at the end of the
	// current branch test.  But in the case of Grandia 2, the game's code is spinning
	// on the INTC status, and the exception handler (for some reason?) clears the INTC
	// before returning *and* returns to a location other than EPC.  So the game never
	// gets to the point where it sees the INTC Irq set true.

	// (I haven't investigated why Dark Cloud freezes on larger values)
	// (all testing done using the recompiler -- dunno how the ints respond yet)

	//cpuRegs.eCycle[30] = 2;

	// Update 08/2021: The only game I know to require this kind of thing as of 1.7.0 is Penny Racers/Gadget Racers (which has a patch to avoid the problem and others)
	// These games have a tight loop checking INTC_STAT waiting for the VBLANK Start, however the game also has a VBLANK Hander which clears it.
	// Therefore, there needs to be some delay in order for it to see the interrupt flag before the interrupt is acknowledged, likely helped on real hardware by the pipelines.
	// Without the patch and fixing this, the games have other issues, so I'm not going to rush to fix it.
	// Refraction

	// Bail out before the next frame starts if we're paused, or the CPU has changed
	if (VMManager::Internal::IsExecutionInterrupted())
		Cpu->ExitExecution();
}

static __fi void GSVSync()
{
	// CSR is swapped and GS vBlank IRQ is triggered roughly 3.5 hblanks after VSync Start

	if (IsProgressiveVideoMode())
		CSRreg.SetField();
	else
		CSRreg.SwapField();

	if (!CSRreg.VSINT)
	{
		CSRreg.VSINT = true;
		if (!GSIMR.VSMSK)
			gsIrq();
	}
}

static __fi void VSyncEnd(u32 sCycle)
{
<<<<<<< HEAD
=======
	if (EmuConfig.EnableRecordingTools)
	{
		g_InputRecordingControls.CheckPauseStatus();
	}


>>>>>>> 139e1f7a
	if(EmuConfig.Trace.Enabled && EmuConfig.Trace.EE.m_EnableAll)
		SysTrace.EE.Counters.Write( "    ================  EE COUNTER VSYNC END (frame: %d)  ================", g_FrameCount );


	hwIntcIrq(INTC_VBLANK_E);  // HW Irq
	psxVBlankEnd(); // psxCounters vBlank End
	if (gates) rcntEndGate(true, sCycle); // Counters End Gate Code

	// FolderMemoryCard needs information on how much time has passed since the last write
	// Call it every 60 frames
	if (!(g_FrameCount % 60))
		sioNextFrame();

	// This doesn't seem to be needed here.  Games only seem to break with regard to the
	// vsyncstart irq.
	//cpuRegs.eCycle[30] = 2;
}

//#define VSYNC_DEBUG		// Uncomment this to enable some vSync Timer debugging features.
#ifdef VSYNC_DEBUG
static u32 hsc=0;
static int vblankinc = 0;
#endif

__fi void rcntUpdate_hScanline()
{
	if( !cpuTestCycle( hsyncCounter.sCycle, hsyncCounter.CycleT ) ) return;

	//iopEventAction = 1;
	if (hsyncCounter.Mode & MODE_HBLANK) { //HBLANK Start
		rcntStartGate(false, hsyncCounter.sCycle);
		psxCheckStartGate16(0);

		// Setup the hRender's start and end cycle information:
		hsyncCounter.sCycle += vSyncInfo.hBlank;		// start  (absolute cycle value)
		hsyncCounter.CycleT = vSyncInfo.hRender;		// endpoint (delta from start value)
		hsyncCounter.Mode = MODE_HRENDER;
	}
	else { //HBLANK END / HRENDER Begin
		if (!CSRreg.HSINT)
		{
			CSRreg.HSINT = true;
			if (!GSIMR.HSMSK)
				gsIrq();
		}
		if (gates) rcntEndGate(false, hsyncCounter.sCycle);
		if (psxhblankgate) psxCheckEndGate16(0);

		// set up the hblank's start and end cycle information:
		hsyncCounter.sCycle += vSyncInfo.hRender;	// start (absolute cycle value)
		hsyncCounter.CycleT = vSyncInfo.hBlank;		// endpoint (delta from start value)
		hsyncCounter.Mode = MODE_HBLANK;

#		ifdef VSYNC_DEBUG
		hsc++;
#		endif
	}
}

uptr vtlb_getTblPtr(u32 addr);

__fi void rcntUpdate_vSync()
{
	if (!cpuTestCycle(vsyncCounter.sCycle, vsyncCounter.CycleT)) return;

	if (vsyncCounter.Mode == MODE_VSYNC)
	{
		VSyncEnd(vsyncCounter.sCycle);

		vsyncCounter.sCycle += vSyncInfo.Blank;
		vsyncCounter.CycleT = vSyncInfo.Render;
		vsyncCounter.Mode = MODE_VRENDER;
	}
	else if (vsyncCounter.Mode == MODE_GSBLANK) // GS CSR Swap and interrupt
	{
		GSVSync();

		vsyncCounter.Mode = MODE_VSYNC;
		// Don't set the start cycle, makes it easier to calculate the correct Vsync End time
		vsyncCounter.CycleT = vSyncInfo.Blank;
	}
	else	// VSYNC end / VRENDER begin
	{
		g_FrameStep.HandlePausing();

		// copy to backbuffer
		int bufIdx = (g_FrameCount + 1) % 2;
		if (!vtlb_ramRead(eeMemBackBufferStart, reinterpret_cast<mem8_t*>(g_EEMemBackBuffer[bufIdx] + eeMemBackBufferStart), (u32)(EEMEM_BACKBUFFER_SIZE - eeMemBackBufferStart)))
		{
			Console.WriteLn(" back buffer miss");
		}

		g_FrameStep.CheckPauseStatus();
		g_FrameCount++;

		VSyncStart(vsyncCounter.sCycle);

		vsyncCounter.sCycle += vSyncInfo.Render;
		vsyncCounter.CycleT = vSyncInfo.GSBlank;
		vsyncCounter.Mode = MODE_GSBLANK;

		// Accumulate hsync rounding errors:
		hsyncCounter.sCycle += vSyncInfo.hSyncError;

#		ifdef VSYNC_DEBUG
		vblankinc++;
		if( vblankinc > 1 )
		{
			if( hsc != vSyncInfo.hScanlinesPerFrame )
				Console.WriteLn( " ** vSync > Abnormal Scanline Count: %d", hsc );
			hsc = 0;
			vblankinc = 0;
		}
#		endif
	}
}

static __fi void _cpuTestTarget( int i )
{
	if (counters[i].count < counters[i].target)
		return;

	if(counters[i].mode.TargetInterrupt) {
		EECNT_LOG("EE Counter[%d] TARGET reached - mode=%x, count=%x, target=%x", i, counters[i].mode, counters[i].count, counters[i].target);
		if (!counters[i].mode.TargetReached)
		{
			counters[i].mode.TargetReached = 1;
			hwIntcIrq(counters[i].interrupt);
		}
	}

	if (counters[i].mode.ZeroReturn)
		counters[i].count -= counters[i].target; // Reset on target
	else
		counters[i].target |= EECNT_FUTURE_TARGET; // OR with future target to prevent a retrigger
}

static __fi void _cpuTestOverflow( int i )
{
	if (counters[i].count <= 0xffff) return;

	if (counters[i].mode.OverflowInterrupt) {
		EECNT_LOG("EE Counter[%d] OVERFLOW - mode=%x, count=%x", i, counters[i].mode, counters[i].count);
		if (!counters[i].mode.OverflowReached)
		{
			counters[i].mode.OverflowReached = 1;
			hwIntcIrq(counters[i].interrupt);
		}
	}

	// wrap counter back around zero, and enable the future target:
	counters[i].count -= 0x10000;
	counters[i].target &= 0xffff;
}


// forceinline note: this method is called from two locations, but one
// of them is the interpreter, which doesn't count. ;)  So might as
// well forceinline it!
__fi void rcntUpdate()
{
	rcntUpdate_vSync();
	// HBlank after as VSync can do error compensation
	rcntUpdate_hScanline();

	// Update counters so that we can perform overflow and target tests.

	for (int i=0; i<=3; i++)
	{
		// We want to count gated counters (except the hblank which exclude below, and are
		// counted by the hblank timer instead)

		//if ( gates & (1<<i) ) continue;

		if (!counters[i].mode.IsCounting ) continue;

		if(counters[i].mode.ClockSource != 0x3)	// don't count hblank sources
		{
			s32 change = cpuRegs.cycle - counters[i].sCycleT;
			if( change < 0 ) change = 0;	// sanity check!

			counters[i].count += change / counters[i].rate;
			change -= (change / counters[i].rate) * counters[i].rate;
			counters[i].sCycleT = cpuRegs.cycle - change;

			// Check Counter Targets and Overflows:
			// Check Overflow first, in case the target is 0
			_cpuTestOverflow( i );
			_cpuTestTarget(i);
		}
		else counters[i].sCycleT = cpuRegs.cycle;
	}

	cpuRcntSet();
}

static __fi void _rcntSetGate( int index )
{
	if (counters[index].mode.EnableGate)
	{
		// If the Gate Source is hblank and the clock selection is also hblank
		// then the gate is disabled and the counter acts as a normal hblank source.

		if( !(counters[index].mode.GateSource == 0 && counters[index].mode.ClockSource == 3) )
		{
			EECNT_LOG( "EE Counter[%d] Using Gate!  Source=%s, Mode=%d.",
				index, counters[index].mode.GateSource ? "vblank" : "hblank", counters[index].mode.GateMode );

			gates |= (1<<index);
			counters[index].mode.IsCounting = 0;
			rcntReset(index);
			return;
		}
		else
			EECNT_LOG( "EE Counter[%d] GATE DISABLED because of hblank source.", index );
	}

	gates &= ~(1<<index);
}

// mode - 0 means hblank source, 8 means vblank source.
static __fi void rcntStartGate(bool isVblank, u32 sCycle)
{
	int i;

	for (i=0; i <=3; i++)
	{
		//if ((mode == 0) && ((counters[i].mode & 0x83) == 0x83))
		if (!isVblank && counters[i].mode.IsCounting && (counters[i].mode.ClockSource == 3) )
		{
			// Update counters using the hblank as the clock.  This keeps the hblank source
			// nicely in sync with the counters and serves as an optimization also, since these
			// counter won't receive special rcntUpdate scheduling.

			// Note: Target and overflow tests must be done here since they won't be done
			// currectly by rcntUpdate (since it's not being scheduled for these counters)

			counters[i].count += HBLANK_COUNTER_SPEED;
			_cpuTestOverflow(i);
			_cpuTestTarget( i );
		}

		if (!(gates & (1<<i))) continue;
		if ((!!counters[i].mode.GateSource) != isVblank) continue;

		switch (counters[i].mode.GateMode) {
			case 0x0: //Count When Signal is low (off)

				// Just set the start cycle (sCycleT) -- counting will be done as needed
				// for events (overflows, targets, mode changes, and the gate off below)

				counters[i].count = rcntRcount(i);
				counters[i].mode.IsCounting = 0;
				counters[i].sCycleT = sCycle;
				EECNT_LOG("EE Counter[%d] %s StartGate Type0, count = %x", i,
					isVblank ? "vblank" : "hblank", counters[i].count );
				break;

			case 0x2:	// reset and start counting on vsync end
				// this is the vsync start so do nothing.
				break;

			case 0x1: //Reset and start counting on Vsync start
			case 0x3: //Reset and start counting on Vsync start and end
				counters[i].mode.IsCounting = 1;
				counters[i].count = 0;
				counters[i].target &= 0xffff;
				counters[i].sCycleT = sCycle;
				EECNT_LOG("EE Counter[%d] %s StartGate Type%d, count = %x", i,
					isVblank ? "vblank" : "hblank", counters[i].mode.GateMode, counters[i].count );
				break;
		}
	}

	// No need to update actual counts here.  Counts are calculated as needed by reads to
	// rcntRcount().  And so long as sCycleT is set properly, any targets or overflows
	// will be scheduled and handled.

	// Note: No need to set counters here.  They'll get set when control returns to
	// rcntUpdate, since we're being called from there anyway.
}

// mode - 0 means hblank signal, 8 means vblank signal.
static __fi void rcntEndGate(bool isVblank , u32 sCycle)
{
	int i;

	for(i=0; i <=3; i++) { //Gates for counters
		if (!(gates & (1<<i))) continue;
		if ((!!counters[i].mode.GateSource) != isVblank) continue;

		switch (counters[i].mode.GateMode) {
			case 0x0: //Count When Signal is low (off)

				// Set the count here.  Since the timer is being turned off it's
				// important to record its count at this point (it won't be counted by
				// calls to rcntUpdate).
				counters[i].mode.IsCounting = 1;
				counters[i].sCycleT = cpuRegs.cycle;

				EECNT_LOG("EE Counter[%d] %s EndGate Type0, count = %x", i,
					isVblank ? "vblank" : "hblank", counters[i].count );
			break;

			case 0x1:	// Reset and start counting on Vsync start
				// this is the vsync end so do nothing
			break;

			case 0x2: //Reset and start counting on Vsync end
			case 0x3: //Reset and start counting on Vsync start and end
				counters[i].mode.IsCounting = 1;
				counters[i].count = 0;
				counters[i].target &= 0xffff;
				counters[i].sCycleT = sCycle;
				EECNT_LOG("EE Counter[%d] %s EndGate Type%d, count = %x", i,
					isVblank ? "vblank" : "hblank", counters[i].mode.GateMode, counters[i].count );
			break;
		}
	}
	// Note: No need to set counters here.  They'll get set when control returns to
	// rcntUpdate, since we're being called from there anyway.
}

static __fi u32 rcntCycle(int index)
{
	if (counters[index].mode.IsCounting && (counters[index].mode.ClockSource != 0x3))
		return counters[index].count + ((cpuRegs.cycle - counters[index].sCycleT) / counters[index].rate);
	else
		return counters[index].count;
}

static __fi void rcntWmode(int index, u32 value)
{
	if(counters[index].mode.IsCounting) {
		if(counters[index].mode.ClockSource != 0x3) {

			u32 change = cpuRegs.cycle - counters[index].sCycleT;
			if( change > 0 )
			{
				counters[index].count += change / counters[index].rate;
				change -= (change / counters[index].rate) * counters[index].rate;
				counters[index].sCycleT = cpuRegs.cycle - change;
			}
		}
	}
	else counters[index].sCycleT = cpuRegs.cycle;

	// Clear OverflowReached and TargetReached flags (0xc00 mask), but *only* if they are set to 1 in the
	// given value.  (yes, the bits are cleared when written with '1's).

	counters[index].modeval &= ~(value & 0xc00);
	counters[index].modeval = (counters[index].modeval & 0xc00) | (value & 0x3ff);
	EECNT_LOG("EE Counter[%d] writeMode = %x   passed value=%x", index, counters[index].modeval, value );

	switch (counters[index].mode.ClockSource) { //Clock rate divisers *2, they use BUSCLK speed not PS2CLK
		case 0: counters[index].rate = 2; break;
		case 1: counters[index].rate = 32; break;
		case 2: counters[index].rate = 512; break;
		case 3: counters[index].rate = vSyncInfo.hBlank+vSyncInfo.hRender; break;
	}

	_rcntSetGate( index );
	_rcntSet( index );
}

static __fi void rcntWcount(int index, u32 value)
{
	EECNT_LOG("EE Counter[%d] writeCount = %x,   oldcount=%x, target=%x", index, value, counters[index].count, counters[index].target );

	counters[index].count = value & 0xffff;

	// reset the target, and make sure we don't get a premature target.
	counters[index].target &= 0xffff;
	if( counters[index].count > counters[index].target )
		counters[index].target |= EECNT_FUTURE_TARGET;

	// re-calculate the start cycle of the counter based on elapsed time since the last counter update:
	if(counters[index].mode.IsCounting) {
		if(counters[index].mode.ClockSource != 0x3) {
			s32 change = cpuRegs.cycle - counters[index].sCycleT;
			if( change > 0 ) {
				change -= (change / counters[index].rate) * counters[index].rate;
				counters[index].sCycleT = cpuRegs.cycle - change;
			}
		}
	}
	else counters[index].sCycleT = cpuRegs.cycle;

	_rcntSet( index );
}

static __fi void rcntWtarget(int index, u32 value)
{
	EECNT_LOG("EE Counter[%d] writeTarget = %x", index, value);

	counters[index].target = value & 0xffff;

	// guard against premature (instant) targeting.
	// If the target is behind the current count, set it up so that the counter must
	// overflow first before the target fires:

	if(counters[index].mode.IsCounting) {
		if(counters[index].mode.ClockSource != 0x3) {

			u32 change = cpuRegs.cycle - counters[index].sCycleT;
			if( change > 0 )
			{
				counters[index].count += change / counters[index].rate;
				change -= (change / counters[index].rate) * counters[index].rate;
				counters[index].sCycleT = cpuRegs.cycle - change;
			}
		}
	}

	if( counters[index].target <= rcntCycle(index) )
		counters[index].target |= EECNT_FUTURE_TARGET;

	_rcntSet( index );
}

static __fi void rcntWhold(int index, u32 value)
{
	EECNT_LOG("EE Counter[%d] Hold Write = %x", index, value);
	counters[index].hold = value;
}

__fi u32 rcntRcount(int index)
{
	u32 ret;

	// only count if the counter is turned on (0x80) and is not an hsync gate (!0x03)
	if (counters[index].mode.IsCounting && (counters[index].mode.ClockSource != 0x3))
		ret = counters[index].count + ((cpuRegs.cycle - counters[index].sCycleT) / counters[index].rate);
	else
		ret = counters[index].count;

	// Spams the Console.
	EECNT_LOG("EE Counter[%d] readCount32 = %x", index, ret);
	return ret;
}

template< uint page >
__fi u16 rcntRead32( u32 mem )
{
	// Important DevNote:
	// Yes this uses a u16 return value on purpose!  The upper bits 16 of the counter registers
	// are all fixed to 0, so we always truncate everything in these two pages using a u16
	// return value! --air

	switch( mem ) {
	case(RCNT0_COUNT):	return (u16)rcntRcount(0);
	case(RCNT0_MODE):	return (u16)counters[0].modeval;
	case(RCNT0_TARGET):	return (u16)counters[0].target;
	case(RCNT0_HOLD):	return (u16)counters[0].hold;

	case(RCNT1_COUNT):	return (u16)rcntRcount(1);
	case(RCNT1_MODE):	return (u16)counters[1].modeval;
	case(RCNT1_TARGET):	return (u16)counters[1].target;
	case(RCNT1_HOLD):	return (u16)counters[1].hold;

	case(RCNT2_COUNT):	return (u16)rcntRcount(2);
	case(RCNT2_MODE):	return (u16)counters[2].modeval;
	case(RCNT2_TARGET):	return (u16)counters[2].target;

	case(RCNT3_COUNT):	return (u16)rcntRcount(3);
	case(RCNT3_MODE):	return (u16)counters[3].modeval;
	case(RCNT3_TARGET):	return (u16)counters[3].target;
	}

	return psHu16(mem);
}

template< uint page >
__fi bool rcntWrite32( u32 mem, mem32_t& value )
{
	pxAssume( mem >= RCNT0_COUNT && mem < 0x10002000 );

	// [TODO] : counters should actually just use the EE's hw register space for storing
	// count, mode, target, and hold. This will allow for a simplified handler for register
	// reads.

	switch( mem ) {
	case(RCNT0_COUNT):	return rcntWcount(0, value),	false;
	case(RCNT0_MODE):	return rcntWmode(0, value),		false;
	case(RCNT0_TARGET):	return rcntWtarget(0, value),	false;
	case(RCNT0_HOLD):	return rcntWhold(0, value),		false;

	case(RCNT1_COUNT):	return rcntWcount(1, value),	false;
	case(RCNT1_MODE):	return rcntWmode(1, value),		false;
	case(RCNT1_TARGET):	return rcntWtarget(1, value),	false;
	case(RCNT1_HOLD):	return rcntWhold(1, value),		false;

	case(RCNT2_COUNT):	return rcntWcount(2, value),	false;
	case(RCNT2_MODE):	return rcntWmode(2, value),		false;
	case(RCNT2_TARGET):	return rcntWtarget(2, value),	false;

	case(RCNT3_COUNT):	return rcntWcount(3, value),	false;
	case(RCNT3_MODE):	return rcntWmode(3, value),		false;
	case(RCNT3_TARGET):	return rcntWtarget(3, value),	false;
	}

	// unhandled .. do memory writeback.
	return true;
}

template u16 rcntRead32<0x00>( u32 mem );
template u16 rcntRead32<0x01>( u32 mem );

template bool rcntWrite32<0x00>( u32 mem, mem32_t& value );
template bool rcntWrite32<0x01>( u32 mem, mem32_t& value );

bool SaveStateBase::rcntFreeze()
{
	Freeze( counters );
	Freeze( hsyncCounter );
	Freeze( vsyncCounter );
	Freeze( nextCounter );
	Freeze( nextsCounter );
	Freeze( vSyncInfo );
	Freeze( gsVideoMode );
	Freeze( gsIsInterlaced );
	Freeze( gates );

	if( IsLoading() )
		cpuRcntSet();

	return IsOkay();
}<|MERGE_RESOLUTION|>--- conflicted
+++ resolved
@@ -32,23 +32,13 @@
 #include "ps2/HwInternal.h"
 #include "SIO/Sio.h"
 #include "SPU2/spu2.h"
-<<<<<<< HEAD
+#include "iR5900.h"
 #include "Recording/InputRecording.h"
 #include "VMManager.h"
 #include "VUmicro.h"
-=======
-#include "iR5900.h"
-
-#ifndef PCSX2_CORE
-#include "gui/App.h"
-#else
-#include "PAD/Host/PAD.h"
-#include "VMManager.h"
-#endif
 
 #include "Recording/InputRecordingControls.h"
 #include "pcsx2/FrameStep.h"
->>>>>>> 139e1f7a
 
 using namespace Threading;
 
@@ -670,15 +660,12 @@
 
 static __fi void VSyncEnd(u32 sCycle)
 {
-<<<<<<< HEAD
-=======
 	if (EmuConfig.EnableRecordingTools)
 	{
 		g_InputRecordingControls.CheckPauseStatus();
 	}
 
 
->>>>>>> 139e1f7a
 	if(EmuConfig.Trace.Enabled && EmuConfig.Trace.EE.m_EnableAll)
 		SysTrace.EE.Counters.Write( "    ================  EE COUNTER VSYNC END (frame: %d)  ================", g_FrameCount );
 
